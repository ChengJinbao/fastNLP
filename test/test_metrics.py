--- conflicted
+++ resolved
@@ -1,5 +1,4 @@
 import sys, os
-
 sys.path = [os.path.join(os.path.dirname(__file__), '..')] + sys.path
 
 from fastNLP.core import metrics
@@ -8,38 +7,26 @@
 import numpy as np
 from numpy import random
 
-
 def generate_fake_label(low, high, size):
     return random.randint(low, high, size), random.randint(low, high, size)
-
 
 class TestMetrics(unittest.TestCase):
     delta = 1e-5
     # test for binary, multiclass, multilabel
     data_types = [((1000,), 2), ((1000,), 10), ((1000, 10), 2)]
     fake_data = [generate_fake_label(0, high, shape) for shape, high in data_types]
-
     def test_accuracy_score(self):
         for y_true, y_pred in self.fake_data:
             for normalize in [True, False]:
                 for sample_weight in [None, random.rand(y_true.shape[0])]:
                     test = metrics.accuracy_score(y_true, y_pred, normalize=normalize, sample_weight=sample_weight)
-<<<<<<< HEAD
-                    self.assertAlmostEqual(test, ans, delta=self.delta)
-
-=======
                     # ans = skmetrics.accuracy_score(y_true, y_pred, normalize=normalize, sample_weight=sample_weight)
                     # self.assertAlmostEqual(test, ans, delta=self.delta)
     
->>>>>>> 79e2173a
     def test_recall_score(self):
         for y_true, y_pred in self.fake_data:
             # print(y_true.shape)
             labels = list(range(y_true.shape[1])) if len(y_true.shape) >= 2 else None
-<<<<<<< HEAD
-            ans = skmetrics.recall_score(y_true, y_pred, labels=labels, average=None)
-=======
->>>>>>> 79e2173a
             test = metrics.recall_score(y_true, y_pred, labels=labels, average=None)
             if not isinstance(test, list):
                 test = list(test)
@@ -58,10 +45,6 @@
         for y_true, y_pred in self.fake_data:
             # print(y_true.shape)
             labels = list(range(y_true.shape[1])) if len(y_true.shape) >= 2 else None
-<<<<<<< HEAD
-            ans = skmetrics.precision_score(y_true, y_pred, labels=labels, average=None)
-=======
->>>>>>> 79e2173a
             test = metrics.precision_score(y_true, y_pred, labels=labels, average=None)
             # ans = skmetrics.precision_score(y_true, y_pred,labels=labels, average=None)
             # ans, test = list(ans), list(test)
@@ -71,37 +54,13 @@
         # test binary
         y_true, y_pred = generate_fake_label(0, 2, 1000)
         test = metrics.precision_score(y_true, y_pred)
-<<<<<<< HEAD
-        self.assertAlmostEqual(ans, test, delta=self.delta)
-
-    def test_precision_score(self):
-        for y_true, y_pred in self.fake_data:
-            # print(y_true.shape)
-            labels = list(range(y_true.shape[1])) if len(y_true.shape) >= 2 else None
-            ans = skmetrics.precision_score(y_true, y_pred, labels=labels, average=None)
-            test = metrics.precision_score(y_true, y_pred, labels=labels, average=None)
-            ans, test = list(ans), list(test)
-            for a, b in zip(test, ans):
-                # print('{}, {}'.format(a, b))
-                self.assertAlmostEqual(a, b, delta=self.delta)
-        # test binary
-        y_true, y_pred = generate_fake_label(0, 2, 1000)
-        ans = skmetrics.precision_score(y_true, y_pred)
-        test = metrics.precision_score(y_true, y_pred)
-        self.assertAlmostEqual(ans, test, delta=self.delta)
-=======
         # ans = skmetrics.precision_score(y_true, y_pred)
         # self.assertAlmostEqual(ans, test, delta=self.delta)
->>>>>>> 79e2173a
 
     def test_f1_score(self):
         for y_true, y_pred in self.fake_data:
             # print(y_true.shape)
             labels = list(range(y_true.shape[1])) if len(y_true.shape) >= 2 else None
-<<<<<<< HEAD
-            ans = skmetrics.f1_score(y_true, y_pred, labels=labels, average=None)
-=======
->>>>>>> 79e2173a
             test = metrics.f1_score(y_true, y_pred, labels=labels, average=None)
             # ans = skmetrics.f1_score(y_true, y_pred,labels=labels, average=None)
             # ans, test = list(ans), list(test)
@@ -114,6 +73,5 @@
         # ans = skmetrics.f1_score(y_true, y_pred)
         # self.assertAlmostEqual(ans, test, delta=self.delta)
 
-
 if __name__ == '__main__':
     unittest.main()