--- conflicted
+++ resolved
@@ -1,10 +1,7 @@
 import sys
 sys.path.append("..")
-<<<<<<< HEAD
 
 from fastNLP.loader.config_loader import ConfigLoader, ConfigSection
-=======
->>>>>>> fb27da5e
 from fastNLP.action.trainer import POSTrainer
 from fastNLP.loader.dataset_loader import POSDatasetLoader
 from fastNLP.loader.preprocess import POSPreprocess
@@ -53,8 +50,11 @@
     ModelLoader("xxx", "./saved_model.pkl").load_pytorch(model)
     print("model loaded!")
 
-    test_args = {"save_output": True, "validate_in_training": False, "save_dev_input": False,
-                 "save_loss": True, "batch_size": 1, "pickle_path": pickle_path}
+    test_args = ConfigSection()
+    ConfigLoader("config.cfg", "").load_config("./data_for_tests/config", {"POS_test": test_args})
+
+    #test_args = {"save_output": True, "validate_in_training": False, "save_dev_input": False,
+    #             "save_loss": True, "batch_size": 1, "pickle_path": pickle_path}
     tester = POSTester(test_args)
     tester.test(model)
     print("model tested!")