import pytest
from typing import Any
from dataclasses import dataclass
from torch.optim import SGD
from torch.utils.data import DataLoader
from torchmetrics import Accuracy
import torch.distributed as dist

from fastNLP.core.controllers.trainer import Trainer
from fastNLP.core.callbacks.callback_event import Event
from tests.helpers.models.torch_model import TorchNormalModel_Classification_1
from tests.helpers.datasets.torch_data import TorchNormalDataset_Classification
from tests.helpers.callbacks.helper_callbacks import RecordTrainerEventTriggerCallback
from tests.helpers.utils import magic_argv_env_context, Capturing


@dataclass
class NormalClassificationTrainTorchConfig:
    num_labels: int = 2
    feature_dimension: int = 3
    each_label_data: int = 100
    seed: int = 0

    batch_size: int = 4
    shuffle: bool = True


@dataclass
class TrainerParameters:
    model: Any = None
    optimizers: Any = None
    train_dataloader: Any = None
    evaluate_dataloaders: Any = None
    input_mapping: Any = None
    output_mapping: Any = None
    metrics: Any = None


@pytest.fixture(scope="module", autouse=True)
def model_and_optimizers():
    trainer_params = TrainerParameters()

    trainer_params.model = TorchNormalModel_Classification_1(
        num_labels=NormalClassificationTrainTorchConfig.num_labels,
        feature_dimension=NormalClassificationTrainTorchConfig.feature_dimension
    )
    trainer_params.optimizers = SGD(trainer_params.model.parameters(), lr=0.001)
    dataset = TorchNormalDataset_Classification(
        num_labels=NormalClassificationTrainTorchConfig.num_labels,
        feature_dimension=NormalClassificationTrainTorchConfig.feature_dimension,
        each_label_data=NormalClassificationTrainTorchConfig.each_label_data,
        seed=NormalClassificationTrainTorchConfig.seed
    )
    _dataloader = DataLoader(
        dataset=dataset,
        batch_size=NormalClassificationTrainTorchConfig.batch_size,
        shuffle=True
    )
    trainer_params.train_dataloader = _dataloader
    trainer_params.evaluate_dataloaders = _dataloader
    trainer_params.metrics = {"acc": Accuracy()}

    return trainer_params

@pytest.mark.torch
@pytest.mark.parametrize("driver,device", [("torch", "cpu")])  # , ("torch", 6), ("torch", [6, 7])
@pytest.mark.parametrize("callbacks", [[RecordTrainerEventTriggerCallback()]])
@magic_argv_env_context
def test_trainer_event_trigger_1(
        model_and_optimizers: TrainerParameters,
        driver,
        device,
        callbacks,
        n_epochs=2,
):

    with pytest.raises(Exception):
        with Capturing() as output:
            trainer = Trainer(
                model=model_and_optimizers.model,
                driver=driver,
                device=device,
                optimizers=model_and_optimizers.optimizers,
                train_dataloader=model_and_optimizers.train_dataloader,
                evaluate_dataloaders=model_and_optimizers.evaluate_dataloaders,
                input_mapping=model_and_optimizers.input_mapping,
                output_mapping=model_and_optimizers.output_mapping,
                metrics=model_and_optimizers.metrics,

                n_epochs=n_epochs,
                callbacks=callbacks
            )

            trainer.run()

            if dist.is_initialized():
                dist.destroy_process_group()

            Event_attrs = Event.__dict__
            for k, v in Event_attrs.items():
                if isinstance(v, staticmethod):
                    assert k in output[0]

@pytest.mark.torch
@pytest.mark.parametrize("driver,device", [("torch", "cpu")])  # , ("torch", 6), ("torch", [6, 7])
@magic_argv_env_context
def test_trainer_event_trigger_2(
        model_and_optimizers: TrainerParameters,
        driver,
        device,
        n_epochs=2,
):

    @Trainer.on(Event.on_after_trainer_initialized())
    def on_after_trainer_initialized(trainer, driver):
        print("on_after_trainer_initialized")

    @Trainer.on(Event.on_sanity_check_begin())
    def on_sanity_check_begin(trainer):
        print("on_sanity_check_begin")

    @Trainer.on(Event.on_sanity_check_end())
    def on_sanity_check_end(trainer, sanity_check_res):
        print("on_sanity_check_end")

    @Trainer.on(Event.on_train_begin())
    def on_train_begin(trainer):
        print("on_train_begin")

    @Trainer.on(Event.on_train_end())
    def on_train_end(trainer):
        print("on_train_end")

    @Trainer.on(Event.on_train_epoch_begin())
    def on_train_epoch_begin(trainer):
        if trainer.cur_epoch_idx >= 1:
            # 触发 on_exception；
            raise Exception
        print("on_train_epoch_begin")

    @Trainer.on(Event.on_train_epoch_end())
    def on_train_epoch_end(trainer):
        print("on_train_epoch_end")

    @Trainer.on(Event.on_fetch_data_begin())
    def on_fetch_data_begin(trainer):
        print("on_fetch_data_begin")

    @Trainer.on(Event.on_fetch_data_end())
    def on_fetch_data_end(trainer):
        print("on_fetch_data_end")

    @Trainer.on(Event.on_train_batch_begin())
    def on_train_batch_begin(trainer, batch, indices=None):
        print("on_train_batch_begin")

    @Trainer.on(Event.on_train_batch_end())
    def on_train_batch_end(trainer):
        print("on_train_batch_end")

    @Trainer.on(Event.on_exception())
    def on_exception(trainer, exception):
        print("on_exception")

    @Trainer.on(Event.on_before_backward())
    def on_before_backward(trainer, outputs):
        print("on_before_backward")

    @Trainer.on(Event.on_after_backward())
    def on_after_backward(trainer):
        print("on_after_backward")

    @Trainer.on(Event.on_before_optimizers_step())
    def on_before_optimizers_step(trainer, optimizers):
        print("on_before_optimizers_step")

    @Trainer.on(Event.on_after_optimizers_step())
    def on_after_optimizers_step(trainer, optimizers):
        print("on_after_optimizers_step")

    @Trainer.on(Event.on_before_zero_grad())
    def on_before_zero_grad(trainer, optimizers):
        print("on_before_zero_grad")

    @Trainer.on(Event.on_after_zero_grad())
    def on_after_zero_grad(trainer, optimizers):
        print("on_after_zero_grad")

    @Trainer.on(Event.on_evaluate_begin())
    def on_evaluate_begin(trainer):
        print("on_evaluate_begin")

    @Trainer.on(Event.on_evaluate_end())
    def on_evaluate_end(trainer, results):
        print("on_evaluate_end")

    with pytest.raises(Exception):
        with Capturing() as output:
            trainer = Trainer(
                model=model_and_optimizers.model,
                driver=driver,
                device=device,
                optimizers=model_and_optimizers.optimizers,
                train_dataloader=model_and_optimizers.train_dataloader,
                evaluate_dataloaders=model_and_optimizers.evaluate_dataloaders,
                input_mapping=model_and_optimizers.input_mapping,
                output_mapping=model_and_optimizers.output_mapping,
                metrics=model_and_optimizers.metrics,

                n_epochs=n_epochs,
            )

            trainer.run()
<<<<<<< HEAD

            if dist.is_initialized():
                dist.destroy_process_group()

        for name, member in Events.__members__.items():
            assert member.value in output[0]


@pytest.mark.parametrize("driver,device", [("torch", "cpu"), ("torch", 6)])
@pytest.mark.torch
@magic_argv_env_context
def test_trainer_event_trigger_3(
        model_and_optimizers: TrainerParameters,
        driver,
        device,
        n_epochs=2,
):
    import re

    once_message_1 = "This message should be typed 1 times."
    once_message_2 = "test_filter_fn"
    once_message_3 = "once message 3"
    twice_message = "twice message hei hei"

    @Trainer.on(Events.on_train_epoch_begin(every=2))
    def train_epoch_begin_1(trainer):
        print(once_message_1)

    @Trainer.on(Events.on_train_epoch_begin())
    def train_epoch_begin_2(trainer):
        print(twice_message)

    @Trainer.on(Events.on_train_epoch_begin(once=2))
    def train_epoch_begin_3(trainer):
        print(once_message_3)

    def filter_fn(filter, trainer):
        if trainer.cur_epoch_idx == 1:
            return True
        else:
            return False

    @Trainer.on(Events.on_train_epoch_end(filter_fn=filter_fn))
    def test_filter_fn(trainer):
        print(once_message_2)


    with Capturing() as output:
        trainer = Trainer(
            model=model_and_optimizers.model,
            driver=driver,
            device=device,
            optimizers=model_and_optimizers.optimizers,
            train_dataloader=model_and_optimizers.train_dataloader,
            evaluate_dataloaders=model_and_optimizers.evaluate_dataloaders,
            input_mapping=model_and_optimizers.input_mapping,
            output_mapping=model_and_optimizers.output_mapping,
            metrics=model_and_optimizers.metrics,

            n_epochs=n_epochs,
        )

        trainer.run()

        if dist.is_initialized():
            dist.destroy_process_group()


    once_pattern_1 = re.compile(once_message_1)
    once_pattern_2 = re.compile(once_message_2)
    once_pattern_3 = re.compile(once_message_3)
    twice_pattern = re.compile(twice_message)

    once_res_1 = once_pattern_1.findall(output[0])
    assert len(once_res_1) == 1
    once_res_2 = once_pattern_2.findall(output[0])
    assert len(once_res_2) == 1
    once_res_3 = once_pattern_3.findall(output[0])
    assert len(once_res_3) == 1
    twice_res = twice_pattern.findall(output[0])
    assert len(twice_res) == 2
















=======
        Event_attrs = Event.__dict__
        for k, v in Event_attrs.items():
            if isinstance(v, staticmethod):
                assert k in output[0]
>>>>>>> 84e36ff8
<|MERGE_RESOLUTION|>--- conflicted
+++ resolved
@@ -96,10 +96,10 @@
             if dist.is_initialized():
                 dist.destroy_process_group()
 
-            Event_attrs = Event.__dict__
-            for k, v in Event_attrs.items():
-                if isinstance(v, staticmethod):
-                    assert k in output[0]
+        Event_attrs = Event.__dict__
+        for k, v in Event_attrs.items():
+            if isinstance(v, staticmethod):
+                assert k in output[0]
 
 @pytest.mark.torch
 @pytest.mark.parametrize("driver,device", [("torch", "cpu")])  # , ("torch", 6), ("torch", [6, 7])
@@ -211,13 +211,14 @@
             )
 
             trainer.run()
-<<<<<<< HEAD
 
             if dist.is_initialized():
                 dist.destroy_process_group()
 
-        for name, member in Events.__members__.items():
-            assert member.value in output[0]
+        Event_attrs = Event.__dict__
+        for k, v in Event_attrs.items():
+            if isinstance(v, staticmethod):
+                assert k in output[0]
 
 
 @pytest.mark.parametrize("driver,device", [("torch", "cpu"), ("torch", 6)])
@@ -236,15 +237,15 @@
     once_message_3 = "once message 3"
     twice_message = "twice message hei hei"
 
-    @Trainer.on(Events.on_train_epoch_begin(every=2))
+    @Trainer.on(Event.on_train_epoch_begin(every=2))
     def train_epoch_begin_1(trainer):
         print(once_message_1)
 
-    @Trainer.on(Events.on_train_epoch_begin())
+    @Trainer.on(Event.on_train_epoch_begin())
     def train_epoch_begin_2(trainer):
         print(twice_message)
 
-    @Trainer.on(Events.on_train_epoch_begin(once=2))
+    @Trainer.on(Event.on_train_epoch_begin(once=2))
     def train_epoch_begin_3(trainer):
         print(once_message_3)
 
@@ -254,10 +255,9 @@
         else:
             return False
 
-    @Trainer.on(Events.on_train_epoch_end(filter_fn=filter_fn))
+    @Trainer.on(Event.on_train_epoch_end(filter_fn=filter_fn))
     def test_filter_fn(trainer):
         print(once_message_2)
-
 
     with Capturing() as output:
         trainer = Trainer(
@@ -308,10 +308,3 @@
 
 
 
-
-=======
-        Event_attrs = Event.__dict__
-        for k, v in Event_attrs.items():
-            if isinstance(v, staticmethod):
-                assert k in output[0]
->>>>>>> 84e36ff8
