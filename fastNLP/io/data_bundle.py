--- conflicted
+++ resolved
@@ -231,17 +231,10 @@
             盖之前的field。如果为None则不创建新的field。
         :param bool ignore_miss_dataset: 当某个field名称在某个dataset不存在时，如果为True，则直接忽略该DataSet;
             如果为False，则报错
-<<<<<<< HEAD
         :param num_proc: 进程的数量。请注意，由于python语言的特性，多少进程就会导致多少倍内存的增长。
         :param ignore_miss_dataset: 如果 dataset 没有 {field_name} ，就直接跳过这个 dataset 。
         :param progress_desc 当show_progress_barm为True时，可以显示当前tqdm正在处理的名称
         :param show_progress_bar 是否显示tqdm进度条
-=======
-        :param ignore_miss_dataset:
-        :param num_proc:
-        :param progress_desc: 当show_progress_barm为True时，可以显示当前tqdm正在处理的名称
-        :param show_progress_bar: 是否显示tqdm进度条
->>>>>>> 4d0e69f7
 
         """
         _progress_desc = progress_desc
@@ -302,11 +295,7 @@
         :param num_proc: 进程的数量。请注意，由于python语言的特性，多少进程就会导致多少倍内存的增长。
         :param show_progress_bar: 是否显示tqd进度条
         :param progress_desc: 当show_progress_bar为True时，可以显示当前tqd正在处理的名称
-<<<<<<< HEAD
-=======
-        :param num_proc:
-
->>>>>>> 4d0e69f7
+
         """
         _progress_desc = progress_desc
         for name, dataset in self.datasets.items():
@@ -330,10 +319,6 @@
         :param num_proc: 进程的数量。请注意，由于python语言的特性，多少进程就会导致多少倍内存的增长。
         :param show_progress_bar: 是否显示tqd进度条
         :param progress_desc: 当show_progress_bar为True时，可以显示当前tqd正在处理的名称
-<<<<<<< HEAD
-=======
-        :param num_proc:
->>>>>>> 4d0e69f7
 
         :return Dict[str:Dict[str:Field]]: 返回一个字典套字典，第一层的 key 是 dataset 的名字，第二层的 key 是 field 的名字
         """
