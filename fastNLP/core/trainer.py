--- conflicted
+++ resolved
@@ -402,56 +402,6 @@
                  prefetch=False, use_tqdm=True, device=None,
                  callbacks=None,
                  check_code_level=0):
-<<<<<<< HEAD
-        """
-        :param DataSet train_data: 训练集
-        :param nn.modules model: 待训练的模型
-        :param torch.optim.Optimizer,None optimizer: 优化器。如果为None，则Trainer使用默认的Adam(model.parameters(), lr=4e-3)这个优化器
-        :param int batch_size: 训练和验证的时候的batch大小。
-        :param LossBase loss: 使用的Loss对象。 详见 LossBase_ 。当loss为None时，默认使用 LossInForward_ 。
-        :param Sampler sampler: Batch数据生成的顺序。详见 Sampler_ 。如果为None，默认使用 RandomSampler_ 。
-        :param update_every: int, 多少步更新一次梯度。用于希望累计梯度的场景，比如需要128的batch_size, 但是直接设为128
-            会导致内存不足，通过设置batch_size=32, update_every=4达到目的。当optimizer为None时，该参数无效。
-        :param int n_epochs: 需要优化迭代多少次。
-        :param int print_every: 多少次反向传播更新tqdm显示的loss; 如果use_tqdm=False, 则多少次反向传播打印loss。
-        :param DataSet dev_data: 用于做验证的DataSet。
-        :param MetricBase,list(MetricBase) metrics: 验证的评估函数。可以只使用一个Metric，也可以使用多个Metric，通过
-            列表传入。如验证时取得了更好的验证结果(如果有多个Metric，以列表中第一个Metric为准)，且save_path不为None，
-            则保存当前模型。Metric种类详见 Metric_ 。仅在传入dev_data时有效。
-        :param str,None metric_key:  Metric_ 有时会有多个指标，比如 SpanFPreRecMetric_ 中包含了'f', 'pre', 'rec'。此时需
-            要指定以哪个指标为准。另外有些指标是越小效果越好，比如语言模型的困惑度，这种情况下，在key前面增加一个'-'来表
-            明验证时，值越小越好(比如: "-ppl")。仅在传入dev_data时有效。
-        :param int validate_every: 多少个step在验证集上验证一次; 如果为-1，则每个epoch结束验证一次。仅在传入dev_data时有
-            效。
-        :param str,None save_path: 将模型保存路径。如果为None，则不保存模型。如果dev_data为None，则保存最后一次迭代的模
-            型。保存的时候不仅保存了参数，还保存了模型结构。即便使用了nn.DataParallel，这里也只保存模型。
-        :param prefetch: bool, 是否使用额外的进程对产生batch数据。理论上会使得Batch迭代更快。
-        :param bool use_tqdm: 是否使用tqdm来显示训练进度; 如果为False，则将loss打印在终端中。
-        :param str,int,torch.device,list(int) device: 将模型load到哪个设备。默认为None，即Trainer不对模型
-            的计算位置进行管理。支持以下的输入:
-
-            1. str: ['cpu', 'cuda', 'cuda:0', 'cuda:1', ...] 依次为'cpu'中, 可见的第一个GPU中, 可见的第一个GPU中,
-            可见的第二个GPU中;
-
-            2. torch.device：将模型装载到torch.device上。
-
-            3. int: 将使用该gpu进行训练
-
-            4. list(int)：如果多于1个device，将使用torch.nn.DataParallel包裹model, 并使用传入的device。
-
-            5. None. 为None则不对模型进行任何处理，如果传入的model为torch.nn.DataParallel该值必须为None。
-
-        :param list(callbacks) callbacks: 用于在train过程中起调节作用的回调函数。比如early stop，negative sampling等可以
-            通过callback机制实现。 可使用的callback参见 Callback_ 。
-        :param int check_code_level: 模型检查等级. -1: 不进行检查; 0: 仅出现错误时停止; 1: 如果有field没有被使用，
-            报告警告信息; 2: 有任何field没有被使用都报错. 检查的原理是通过使用很小的batch(默认2个sample)来运行代码，但是
-            这个过程理论上不会修改任何参数，只是会检查能否运行。但如果(1)模型中存在将batch_size写为某个固定值的情况；
-            (2)模型中存在累加前向计算次数的，可能会多计算1次。以上情况建议将check_code_level设置为-1。
-        """
-        super(Trainer, self).__init__()
-=======
->>>>>>> 33fd3b56
-
         super(Trainer, self).__init__()
         
         if not isinstance(train_data, DataSet):
