import warnings

import numpy as np
import torch
<<<<<<< HEAD

=======
import warnings
>>>>>>> d768bf94

def _conver_numpy(x):
    """
    convert input data to numpy array
    """
    if isinstance(x, np.ndarray):
        return x
    elif isinstance(x, torch.Tensor):
        return x.numpy()
    elif isinstance(x, list):
        return np.array(x)
    raise TypeError('cannot accept object: {}'.format(x))


def _check_same_len(*arrays, axis=0):
    """
    check if input array list has same length for one dimension
    """
    lens = set([x.shape[axis] for x in arrays if x is not None])
    return len(lens) == 1


def _label_types(y):
    """
    determine the type
    "binary"
    "multiclass"
    "multiclass-multioutput"
    "multilabel"
    "unknown"
    """
    # never squeeze the first dimension
    y = np.squeeze(y, list(range(1, len(y.shape))))
    shape = y.shape
    if len(shape) < 1:
        raise ValueError('cannot accept data: {}'.format(y))
    if len(shape) == 1:
        return 'multiclass' if np.unique(y).shape[0] > 2 else 'binary', y
    if len(shape) == 2:
        return 'multiclass-multioutput' if np.unique(y).shape[0] > 2 else 'multilabel', y
    return 'unknown', y


def _check_data(y_true, y_pred):
    """
    check if y_true and y_pred is same type of data e.g both binary or multiclass
    """
    y_true, y_pred = _conver_numpy(y_true), _conver_numpy(y_pred)
    if not _check_same_len(y_true, y_pred):
        raise ValueError('cannot accept data with different shape {0}, {1}'.format(y_true, y_pred))
    type_true, y_true = _label_types(y_true)
    type_pred, y_pred = _label_types(y_pred)

    type_set = set(['binary', 'multiclass'])
    if type_true in type_set and type_pred in type_set:
        return type_true if type_true == type_pred else 'multiclass', y_true, y_pred

    type_set = set(['multiclass-multioutput', 'multilabel'])
    if type_true in type_set and type_pred in type_set:
        return type_true if type_true == type_pred else 'multiclass-multioutput', y_true, y_pred

    raise ValueError('cannot accept data mixed of {0} and {1} target'.format(type_true, type_pred))


def _weight_sum(y, normalize=True, sample_weight=None):
    if normalize:
        return np.average(y, weights=sample_weight)
    if sample_weight is None:
        return y.sum()
    else:
        return np.dot(y, sample_weight)


def accuracy_score(y_true, y_pred, normalize=True, sample_weight=None):
    y_type, y_true, y_pred = _check_data(y_true, y_pred)
    if y_type == 'multiclass-multioutput':
        raise ValueError('cannot accept data type {0}'.format(y_type))
    if y_type == 'multilabel':
        equel = (y_true == y_pred).sum(1)
        count = equel == y_true.shape[1]
    else:
        count = y_true == y_pred
    return _weight_sum(count, normalize=normalize, sample_weight=sample_weight)


def recall_score(y_true, y_pred, labels=None, pos_label=1, average='binary'):
    y_type, y_true, y_pred = _check_data(y_true, y_pred)
    if average == 'binary':
        if y_type != 'binary':
            raise ValueError("data type is {} but  use average type {}".format(y_type, average))
        else:
            pos = (y_true == pos_label)
            tp = np.logical_and((y_true == y_pred), pos).sum()
            pos_sum = pos.sum()
            return tp / pos_sum if pos_sum > 0 else 0
    elif average == None:
        y_labels = set(list(np.unique(y_true)))
        if labels is None:
            labels = list(y_labels)
        else:
            for i in labels:
                if i not in y_labels:
                    warnings.warn('label {} is not contained in data'.format(i), UserWarning)

        if y_type in ['binary', 'multiclass']:
            y_pred_right = y_true == y_pred
            pos_list = [y_true == i for i in labels]
            pos_sum_list = [pos_i.sum() for pos_i in pos_list]
            return np.array([np.logical_and(y_pred_right, pos_i).sum() / sum_i if sum_i > 0 else 0 \
                             for pos_i, sum_i in zip(pos_list, pos_sum_list)])
        elif y_type == 'multilabel':
            y_pred_right = y_true == y_pred
            pos = (y_true == pos_label)
            tp = np.logical_and(y_pred_right, pos).sum(0)
            pos_sum = pos.sum(0)
            return np.array([tp[i] / pos_sum[i] if pos_sum[i] > 0 else 0 for i in labels])
        else:
            raise ValueError('not support targets type {}'.format(y_type))
    raise ValueError('not support for average type {}'.format(average))


def precision_score(y_true, y_pred, labels=None, pos_label=1, average='binary'):
    y_type, y_true, y_pred = _check_data(y_true, y_pred)
    if average == 'binary':
        if y_type != 'binary':
            raise ValueError("data type is {} but  use average type {}".format(y_type, average))
        else:
            pos = (y_true == pos_label)
            tp = np.logical_and((y_true == y_pred), pos).sum()
            pos_pred = (y_pred == pos_label).sum()
            return tp / pos_pred if pos_pred > 0 else 0
    elif average == None:
        y_labels = set(list(np.unique(y_true)))
        if labels is None:
            labels = list(y_labels)
        else:
            for i in labels:
                if i not in y_labels:
                    warnings.warn('label {} is not contained in data'.format(i), UserWarning)

        if y_type in ['binary', 'multiclass']:
            y_pred_right = y_true == y_pred
            pos_list = [y_true == i for i in labels]
            pos_sum_list = [(y_pred == i).sum() for i in labels]
            return np.array([np.logical_and(y_pred_right, pos_i).sum() / sum_i if sum_i > 0 else 0 \
                             for pos_i, sum_i in zip(pos_list, pos_sum_list)])
        elif y_type == 'multilabel':
            y_pred_right = y_true == y_pred
            pos = (y_true == pos_label)
            tp = np.logical_and(y_pred_right, pos).sum(0)
            pos_sum = (y_pred == pos_label).sum(0)
            return np.array([tp[i] / pos_sum[i] if pos_sum[i] > 0 else 0 for i in labels])
        else:
            raise ValueError('not support targets type {}'.format(y_type))
    raise ValueError('not support for average type {}'.format(average))


def f1_score(y_true, y_pred, labels=None, pos_label=1, average='binary'):
    precision = precision_score(y_true, y_pred, labels=labels, pos_label=pos_label, average=average)
    recall = recall_score(y_true, y_pred, labels=labels, pos_label=pos_label, average=average)
    if isinstance(precision, np.ndarray):
        res = 2 * precision * recall / (precision + recall)
        res[(precision + recall) <= 0] = 0
        return res
    return 2 * precision * recall / (precision + recall) if (precision + recall) > 0 else 0


def classification_report(y_true, y_pred, labels=None, target_names=None, digits=2):
    raise NotImplementedError


if __name__ == '__main__':
    y = np.array([1, 0, 1, 0, 1, 1])
    print(_label_types(y))<|MERGE_RESOLUTION|>--- conflicted
+++ resolved
@@ -1,12 +1,7 @@
 import warnings
-
 import numpy as np
 import torch
-<<<<<<< HEAD
 
-=======
-import warnings
->>>>>>> d768bf94
 
 def _conver_numpy(x):
     """
