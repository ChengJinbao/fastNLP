--- conflicted
+++ resolved
@@ -233,12 +233,8 @@
     """
     idx = -1
     import contextlib
-<<<<<<< HEAD
-    with contextlib.redirect_stdout(DEVNULL):  # 避免打印触发 rich 的锁
-=======
     null = DummyClass()
     with contextlib.redirect_stdout(null):  # 避免打印触发 rich 的锁
->>>>>>> 45b8ced1
         logger.set_stdout(stdout='raw')
         results = []
         try:
