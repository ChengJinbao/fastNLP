import _pickle as pickle
import numpy as np

from fastNLP.core.fieldarray import FieldArray
from fastNLP.core.instance import Instance

_READERS = {}


def construct_dataset(sentences):
    """Construct a data set from a list of sentences.

    :param sentences: list of list of str
    :return dataset: a DataSet object
    """
    dataset = DataSet()
    for sentence in sentences:
        instance = Instance()
        instance['raw_sentence'] = sentence
        dataset.append(instance)
    return dataset


class DataSet(object):
    """DataSet is the collection of examples.
    DataSet provides instance-level interface. You can append and access an instance of the DataSet.
    However, it stores data in a different way: Field-first, Instance-second.

    """
    def __init__(self, data=None):
        """

        :param data: a dict or a list. If it is a dict, the key is the name of a field and the value is the field.
                All values must be of the same length.
                If it is a list, it must be a list of Instance objects.
        """
        self.field_arrays = {}
        if data is not None:
            if isinstance(data, dict):
                length_set = set()
                for key, value in data.items():
                    length_set.add(len(value))
                assert len(length_set) == 1, "Arrays must all be same length."
                for key, value in data.items():
                    self.add_field(name=key, fields=value)
            elif isinstance(data, list):
                for ins in data:
                    assert isinstance(ins, Instance), "Must be Instance type, not {}.".format(type(ins))
                    self.append(ins)

            else:
                raise ValueError("data only be dict or list type.")

    def __contains__(self, item):
        return item in self.field_arrays

    def __iter__(self):
        def iter_func():
            for idx in range(len(self)):
                yield self[idx]
        return iter_func()

    def _inner_iter(self):
        class Iter_ptr:
            def __init__(self, dataset, idx):
                self.dataset = dataset
                self.idx = idx
            def __getitem__(self, item):
                assert self.idx < len(self.dataset), "index:{} out of range".format(self.idx)
                assert item in self.dataset.field_arrays, "no such field:{} in instance {}".format(item, self.dataset[self.idx])
                return self.dataset.field_arrays[item][self.idx]
            def __repr__(self):
                return self.dataset[self.idx].__repr__()

        def inner_iter_func():
            for idx in range(len(self)):
                yield Iter_ptr(self, idx)
        return inner_iter_func()

    def __getitem__(self, idx):
        """Fetch Instance(s) at the `idx` position(s) in the dataset.
        Notice: This method returns a copy of the actual instance(s). Any change to the returned value would not modify
        the origin instance(s) of the DataSet.
        If you want to make in-place changes to all Instances, use `apply` method.

        :param idx: can be int or slice.
        :return: If `idx` is int, return an Instance object.
                If `idx` is slice, return a DataSet object.
        """
        if isinstance(idx, int):
            return Instance(**{name: self.field_arrays[name][idx] for name in self.field_arrays})
        elif isinstance(idx, slice):
            if idx.start is not None and (idx.start >= len(self) or idx.start <= -len(self)):
                raise RuntimeError(f"Start index {idx.start} out of range 0-{len(self)-1}")
            data_set = DataSet()
            for field in self.field_arrays.values():
                data_set.add_field(name=field.name,
                                   fields=field.content[idx],
                                   padding_val=field.padding_val,
                                   is_input=field.is_input,
                                   is_target=field.is_target)
            return data_set
        else:
            raise KeyError("Unrecognized type {} for idx in __getitem__ method".format(type(idx)))

    def __len__(self):
        """Fetch the length of the dataset.

        :return int length:
        """
        if len(self.field_arrays) == 0:
            return 0
        field = iter(self.field_arrays.values()).__next__()
        return len(field)

    def __inner_repr__(self):
        if len(self) < 20:
            return ",\n".join([ins.__repr__() for ins in self])
        else:
            return self[:5].__inner_repr__() + "\n...\n" + self[-5:].__inner_repr__()

    def __repr__(self):
        return "DataSet(" + self.__inner_repr__() + ")"

    def append(self, ins):
        """Add an instance to the DataSet.
        If the DataSet is not empty, the instance must have the same field names as the rest instances in the DataSet.

        :param ins: an Instance object

        """
        if len(self.field_arrays) == 0:
            # DataSet has no field yet
            for name, field in ins.fields.items():
                self.field_arrays[name] = FieldArray(name, [field])
        else:
            assert len(self.field_arrays) == len(ins.fields)
            for name, field in ins.fields.items():
                assert name in self.field_arrays
                self.field_arrays[name].append(field)

    def add_field(self, name, fields, padding_val=0, is_input=False, is_target=False):
        """Add a new field to the DataSet.
        
        :param str name: the name of the field.
        :param fields: a list of int, float, or other objects.
        :param int padding_val: integer for padding.
        :param bool is_input: whether this field is model input.
        :param bool is_target: whether this field is label or target.
        """
        if len(self.field_arrays) != 0:
            if len(self) != len(fields):
                raise RuntimeError(f"The field to append must have the same size as dataset. "
                                   f"Dataset size {len(self)} != field size {len(fields)}")
        self.field_arrays[name] = FieldArray(name, fields, padding_val=padding_val, is_target=is_target,
                                             is_input=is_input)

    def delete_field(self, name):
        """Delete a field based on the field name.

        :param str name: the name of the field to be deleted.
        """
        self.field_arrays.pop(name)

    def get_fields(self):
        """Return all the fields with their names.

        :return dict field_arrays: the internal data structure of DataSet.
        """
        return self.field_arrays

    def get_length(self):
        """Fetch the length of the dataset.

        :return int length:
        """
        return len(self)

    def rename_field(self, old_name, new_name):
        """Rename a field.

        :param str old_name:
        :param str new_name:
        """
        if old_name in self.field_arrays:
            self.field_arrays[new_name] = self.field_arrays.pop(old_name)
            self.field_arrays[new_name].name = new_name
        else:
            raise KeyError("DataSet has no field named {}.".format(old_name))

    def set_target(self, *field_names, flag=True):
        """Change the target flag of these fields.

        :param field_names: a sequence of str, indicating field names
        :param bool flag: Set these fields as target if True. Unset them if False.
        """
        for name in field_names:
            if name in self.field_arrays:
                self.field_arrays[name].is_target = flag
            else:
                raise KeyError("{} is not a valid field name.".format(name))

    def set_input(self, *field_name, flag=True):
        """Set the input flag of these fields.

        :param field_name: a sequence of str, indicating field names.
        :param bool flag: Set these fields as input if True. Unset them if False.
        """
        for name in field_name:
            if name in self.field_arrays:
                self.field_arrays[name].is_input = flag
            else:
                raise KeyError("{} is not a valid field name.".format(name))

    def get_input_name(self):
        return [name for name, field in self.field_arrays.items() if field.is_input]

    def get_target_name(self):
        return [name for name, field in self.field_arrays.items() if field.is_target]

    @classmethod
    def set_reader(cls, method_name):
        assert isinstance(method_name, str)

        def wrapper(read_cls):
            _READERS[method_name] = read_cls
            return read_cls

        return wrapper

    def apply(self, func, new_field_name=None, **kwargs):
        """Apply a function to every instance of the DataSet.

        :param func: a function that takes an instance as input.
        :param str new_field_name: If not None, results of the function will be stored as a new field.
        :param **kwargs: Accept parameters will be
            (1) is_input: boolean, will be ignored if new_field is None. If True, the new field will be as input.
            (2) is_target: boolean, will be ignored if new_field is None. If True, the new field will be as target.
        :return results: if new_field_name is not passed, returned values of the function over all instances.
        """
<<<<<<< HEAD
        results = [func(ins) for ins in self]
        extra_param = {}
        if 'is_input' in kwargs:
            extra_param['is_input'] = kwargs['is_input']
        if 'is_target' in kwargs:
            extra_param['is_target'] = kwargs['is_target']
=======
        results = [func(ins) for ins in self._inner_iter()]
>>>>>>> 8e711b21
        if new_field_name is not None:
            if new_field_name in self.field_arrays:
                # overwrite the field, keep same attributes
                old_field = self.field_arrays[new_field_name]
                if 'is_input' not in extra_param:
                    extra_param['is_input'] = old_field.is_input
                if 'is_target' not in extra_param:
                    extra_param['is_target'] = old_field.is_target
                self.add_field(name=new_field_name,
                               fields=results,
                               padding_val=old_field.padding_val,
                               **extra_param)
            else:
                self.add_field(name=new_field_name, fields=results, **extra_param)
        else:
            return results

    def drop(self, func):
        results = [ins for ins in self._inner_iter() if not func(ins)]
        for name, old_field in self.field_arrays.items():
            self.field_arrays[name].content = [ins[name] for ins in results]

    def split(self, dev_ratio):
        """Split the dataset into training and development(validation) set.

        :param float dev_ratio: the ratio of test set in all data.
        :return DataSet train_set: the training set
                DataSet dev_set: the development set
        """
        assert isinstance(dev_ratio, float)
        assert 0 < dev_ratio < 1
        all_indices = [_ for _ in range(len(self))]
        np.random.shuffle(all_indices)
        split = int(dev_ratio * len(self))
        dev_indices = all_indices[:split]
        train_indices = all_indices[split:]
        dev_set = DataSet()
        train_set = DataSet()
        for idx in dev_indices:
            dev_set.append(self[idx])
        for idx in train_indices:
            train_set.append(self[idx])
        for field_name in self.field_arrays:
            train_set.field_arrays[field_name].is_input = self.field_arrays[field_name].is_input
            train_set.field_arrays[field_name].is_target = self.field_arrays[field_name].is_target
            dev_set.field_arrays[field_name].is_input = self.field_arrays[field_name].is_input
            dev_set.field_arrays[field_name].is_target = self.field_arrays[field_name].is_target

        return train_set, dev_set

    @classmethod
    def read_csv(cls, csv_path, headers=None, sep=",", dropna=True):
        """Load data from a CSV file and return a DataSet object.

        :param str csv_path: path to the CSV file
        :param List[str] or Tuple[str] headers: headers of the CSV file
        :param str sep: delimiter in CSV file. Default: ","
        :param bool dropna: If True, drop rows that have less entries than headers.
        :return DataSet dataset:

        """
        with open(csv_path, "r") as f:
            start_idx = 0
            if headers is None:
                headers = f.readline().rstrip('\r\n')
                headers = headers.split(sep)
                start_idx += 1
            else:
                assert isinstance(headers, (list, tuple)), "headers should be list or tuple, not {}.".format(
                    type(headers))
            _dict = {}
            for col in headers:
                _dict[col] = []
            for line_idx, line in enumerate(f, start_idx):
                contents = line.rstrip('\r\n').split(sep)
                if len(contents) != len(headers):
                    if dropna:
                        continue
                    else:
                        # TODO change error type
                        raise ValueError("Line {} has {} parts, while header has {} parts." \
                                         .format(line_idx, len(contents), len(headers)))
                for header, content in zip(headers, contents):
                    _dict[header].append(content)
        return cls(_dict)

    def save(self, path):
        with open(path, 'wb') as f:
            pickle.dump(self, f)

    @staticmethod
    def load(self, path):
        with open(path, 'rb') as f:
            return pickle.load(f)<|MERGE_RESOLUTION|>--- conflicted
+++ resolved
@@ -3,6 +3,7 @@
 
 from fastNLP.core.fieldarray import FieldArray
 from fastNLP.core.instance import Instance
+from fastNLP.core.utils import get_func_signature
 
 _READERS = {}
 
@@ -238,16 +239,15 @@
             (2) is_target: boolean, will be ignored if new_field is None. If True, the new field will be as target.
         :return results: if new_field_name is not passed, returned values of the function over all instances.
         """
-<<<<<<< HEAD
-        results = [func(ins) for ins in self]
+        results = [func(ins) for ins in self._inner_iter()]
+        if len(list(filter(lambda x: x is not None, results)))==0: # all None
+            raise ValueError("{} always return None.".format(get_func_signature(func=func)))
+
         extra_param = {}
         if 'is_input' in kwargs:
             extra_param['is_input'] = kwargs['is_input']
         if 'is_target' in kwargs:
             extra_param['is_target'] = kwargs['is_target']
-=======
-        results = [func(ins) for ins in self._inner_iter()]
->>>>>>> 8e711b21
         if new_field_name is not None:
             if new_field_name in self.field_arrays:
                 # overwrite the field, keep same attributes
