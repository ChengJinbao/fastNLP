import os
from typing import List, Union, Optional, Dict, Tuple, Callable

from .paddle_driver import PaddleDriver
from .fleet_launcher import FleetLauncher
from .utils import (
    _FleetWrappingModel, 
    reset_seed,
    replace_sampler,
    replace_batch_sampler,
)
from .dist_utils import fastnlp_paddle_all_gather, fastnlp_paddle_broadcast_object

from fastNLP.envs.imports import _NEED_IMPORT_PADDLE
from fastNLP.core.utils import (
    auto_param_call,
    check_user_specific_params,
<<<<<<< HEAD
    is_in_paddle_dist,
    rank_zero_rm
=======
    paddle_move_data_to_device,
    is_in_paddle_dist
>>>>>>> 50de9a50
)
from fastNLP.envs.distributed import rank_zero_rm
from fastNLP.core.samplers import (
    ReproduceBatchSampler,
    ReproducibleSampler,
    ReproducibleBatchSampler,
    RandomSampler,
    UnrepeatedSampler,
    UnrepeatedSequentialSampler,
    re_instantiate_sampler,
    conversion_between_reproducible_and_unrepeated_sampler,
)
from fastNLP.envs.env import FASTNLP_DISTRIBUTED_CHECK, FASTNLP_GLOBAL_SEED, FASTNLP_NO_SYNC
from fastNLP.core.log import logger

if _NEED_IMPORT_PADDLE:
    import paddle
    from paddle import DataParallel
    import paddle.distributed.fleet as fleet
    import paddle.distributed as paddledist
    from paddle.optimizer import Optimizer
    from paddle.fluid.reader import _DatasetKind
    from paddle.fluid.dygraph import parallel_helper

__all__ = [
    "PaddleFleetDriver",
]

class PaddleFleetDriver(PaddleDriver):
    def __init__(
            self, 
            model, 
            parallel_device: Optional[Union[List[int], int]],
            is_pull_by_paddle_run: bool = False,
            fp16: bool = False,
            **kwargs
    ):
        r"""
        通过使用 PaddlePaddle 的 Fleet 框架启动多卡进程的 Driver。
        需要注意的一点是，由于 PaddlePaddle 框架的特性，如果直接使用在 rank0 拉起其它进程的方法的话，如果不加以任何限制，PaddlePaddle会出现
        第一次前向传播后卡住或占用所有显卡的现象；为了解决这一问题，我们在引入 FastNLP 时，会使用 `CUDA_VISIBLE_DEVICES` 将设备限制在卡0上，
        而用户如果使用了这一环境变量，我们会将其储存在 `USER_CUDA_VISIBLE_DEVICES` 中，并且通过一定的手段实现了转换（详细的设置请参见：
        `fastNLP/envs/set_backend.py`）。在拉起其它进程的时候，我们会如法炮制，将环境限制在对应的设备上。

        `PaddleFleetDriver` 目前支持的三种启动方式：
        1. 用户自己不进行分布式的任何操作，直接使用我们的 Trainer，这时是由我们自己使用 `FleetLauncher` 拉起多个进程，
         然后 `PaddleFleetDriver` 自己通过调用 `fleet.init` 来初始化 ddp 的通信组；（情况 A）
        2. 用户同样不在 Trainer 之外初始化分布式训练，但是用户自己使用 python -m paddle.distributed.launch 拉起来创建多个进程，这时我们仍旧
         会通过调用 `fleet.init` 来初始化 ddp 的通信组；（情况 B）
        3. 用户自己在外面初始化分布式，并且通过 python -m paddle.distributed.launch 拉起，这时无论是多个进程的拉起和通信组的建立
         都由用户自己操作，我们只会在 driver.setup 的时候对 `PaddleFleetDriver` 设置一些必要的属性值；（情况 C）

        注意多机的启动强制要求用户在每一台机器上使用 python -m paddle.distributed.launch 启动；因此我们不会在 `PaddleFleetDriver` 中保存
         任何当前有多少台机器的信息；

        Part 1：三种启动方式的具体分析：
        （1）对于用户运行的脚本中，如果 `driver.setup` 只会被调用一次（意味着用户的启动脚本中只初始化了一个 trainer/evaluator）时，
         `PaddleFleetDriver` 在初始化以及 `setup` 函数中会做的事情分别如下所示：
            -> 情况 A：这种情况下用户传入的 model 在一定是普通的 model（没有经 `DataParallel` 包裹的model），
             因为 `Parallel` 的使用一定要求 fleet.init 已经被调用用来建立当前的 ddp 通信组；但是这意味着如果
             用户需要使用 2 张以上的显卡，那么其必然需要使用 paddle.distributed.launch 来启动，意味着就不是情况 A 了；
             这时我们首先会调用 `FleetLauncher.launch` 函数来拉起多个进程，其中进程的数量等于用户传入给 trainer 的使用的 gpu
             的数量（例如 `Trainer` 中的参数是 device=[0, 1, 6, 7]，那么我们就会使用第 0、1、6、7 张 gpu 来拉起 4 个进程）；
             接着我们会调用 `fleet.init` 来初始化各个进程之间的通信组；
             这里需要注意拉起的新的进程会从前到后完整地运行一遍用户的启动脚本（例如 main.py），因此也都会运行这两个函数，但是需要注意只有进程 0
             才会去真正地运行 `FleetLauncher.launch`；进程 0 运行到 `fleet.init`，paddle 会阻塞进程 0 继续
             向前运行，直到其它进程也运行到这里；
             最后我们会设置这个进程对应的 device，然后将模型迁移到对应的机器上，再使用 `DataParallel` 将模型包裹；
             至此，paddle 分布式的环境配置过程全部完成；

            -> 情况 B：注意这种情况我们直接限定了用户是通过 paddle.distributed.launch 拉起，并且没有自己建立分布式的通信组。这时在
             `PaddleFleetDriver` 的初始化和 setup 函数的调用过程中，与情况 A 首要的不同就在于用户在 trainer 中输入的参数 device 不再有效，
             这时每个进程所使用的 gpu 是我们直接通过 `CUDA_VISIBLE_DEVICE` 来配置的；因此，如果用户想要实现使用特定 gpu
             设备的目的，可以通过自己设置环境变量实现（例如 os.environ["CUDA_VISIBLE_DEVICE"] 来实现，我们会通过一定的手段将其保存起来）；
             剩下的操作和情况 A 类似；

            -> 情况 C：注意这种情况我们限定了用户是通过 paddle.distributed.launch 拉起，并且 ddp 的通信组也是由自己建立。这时基本上所有的
             与操作相关的操作都应当由用户自己完成，包括迁移模型到对应 gpu 上以及将模型用 `DataParallel` 包裹等。
        （2）如果 `driver.setup` 函数在脚本中会被调用两次及以上（意味着用户的启动脚本初始化了两个及以上的 trainer/evaluator）时：
        注意这种情况下我们是会保证前后两个 trainer/evaluator 使用的 `PaddleFleetDriver` 以及其初始化方式的一致性，换句话说，如果 trainer1
         检测到的启动方式是 '情况 A'，那么我们会保证 trainer2 检测到的启动方式同样是 '情况A'（即使这需要一些额外的处理）；因此这里我们主要讨论
         我们是通过怎样的操作来保证 trainer2/3/... 检测到的启动方式是和 trainer1 一致的；简单来说，我们是通过使用环境变量来标记每一种不同的
         启动方式来实现这一点的：
        我们会使用 `FASTNLP_DISTRIBUTED_CHECK` 来标记 '情况 A'，使用 `fastnlp_torch_launch_not_ddp` 来标记 '情况 B'，意味着我们在
         使用 '情况 A' 来启动 `PaddleFleetDriver` 时，我们会将 `FASTNLP_DISTRIBUTED_CHECK` 这一字符串注入到环境变量中，而 '情况 B' 时则
         会将 `fastnlp_torch_launch_not_ddp` 这一字符串注入到环境变量中。因此在 trainer2 的 `PaddleFleetDriver` 的初始化和 setup 过程中，
         如果检测到这些特殊的环境变量，我们就会将启动方式变更为其对应的启动方式，即使其它的参数特征属于另外的启动方式。

        Part 2：对应的代码细节：
            1. 如何判断当前的各进程之间的通信组已经被建立（fleet 已经被初始化）；
                parallel_helper._is_parallel_ctx_initialized()；
            2. 如何判断不同的进程是否是由 `python -m paddle.distributed.launch` 拉起还是由我们的 `FleetLauncher.launch()`
             函数拉起；
                我们会在用户脚本 `import fastNLP` 的时候检测当前的环境变量中是否有 'PADDLE_RANK_IN_NODE'、'PADDLE_TRAINER_ID' 
                以及没有 `FASTNLP_DISTRIBUTED_CHECK`，
                如果满足条件，则我们会向环境变量中注入特殊的值 'FASTNLP_BACKEND_LAUNCH' 来标记用户是否使用了 `python -m paddle.distributed.launch`
                来拉起多个进程；
            3. 整体的处理判断流程：
                 ___________________________________
                ｜进入 PaddleFleetDriver 的 __init__ 函数｜
                 ———————————————————————————————————
                                 ↓
            ___________________________________________________
           ｜ 判断不同的进程是否是由 paddle.distributed.launch 拉起 ｜
           ｜（或者我们自己的 FleetLauncher 函数拉起）           ｜  -------------->
            ———————————————————————————————————————————————————                　｜
                                 ↓ 是由 paddle.distributed.launch 拉起            ｜ 我们自己的 FleetLauncher 函数拉起多个进程
                    　_____________________________           　　　　　　　　　　　｜　
             ←←←←←  ｜ 检测用户是否自己初始化了 fleet ｜       　　　　　　　　　　　　　｜
             ↓       —————————————————————————————　　　　　　　　　　　　　　　　　 ↓
             ↓                   ↓ 是                                         ________
             ↓                  ______                                      ｜ 情况 A ｜
             ↓ 否               |情况 C|                                      —————————
             ↓                 ———————
             ↓
             ↓                  ______
             ↓ ----------->    |情况 B|
                            　　———————
            4. 为了完成全部的建立分布式所需要的操作，三种情况都需要做的事情，以及每件事情的职责归属：

                                           情况 A          ｜          情况 B           ｜          情况 C
          ________________________________________________________________________________________________________
          配置 fleet 所    ｜     FleetLauncher.launch     ｜ paddle.distributed.launch｜ paddle.distributed.launch
          需要的环境变量    ｜                              ｜                         ｜
          ————————————————————————————————————————————————————————————————————————————————————————————————————————
          开启多个进程     ｜     FleetLauncher.launch     ｜ paddle.distributed.launch｜ paddle.distributed.launch
          ————————————————————————————————————————————————————————————————————————————————————————————————————————
          调用 fleet.init函数 ｜  PaddleFleetDriver.setup    ｜ PaddleFleetDriver.setup  ｜        用户自己调用
          ————————————————————————————————————————————————————————————————————————————————————————————————————————
          设置 PaddleFleetDriver ｜                            ｜                          ｜
          的 world_size 和       ｜  PaddleFleetDriver.setup   ｜ PaddleFleetDriver.setup  ｜   PaddleFleetDriver.setup
          global_rank 属性       ｜                            ｜                          ｜
          ————————————————————————————————————————————————————————————————————————————————————————————————————————

        Part 3：其它的处理细节：
            1. 环境变量；
            fastNLP 的 `PaddleFleetDriver` 运行时所需要的环境变量分为两种，一种是 paddle fleet 运行所需要的环境变量；另一种是 fastNLP 自己
             的环境变量。前者的配置情况如上表所示；而后者中的大多数环境变量则是在用户 import fastNLP 时就设置好了；
            2. parallel_device, model_device 和 data_device 的关系；
            parallel_device 为 `PaddleFleetDriver` 的参数，model_device 和 data_device 都为 driver 的属性；
            其中 data_device 仅当情况 C 时由用户自己指定；如果其不为 None，那么在模型 forward 的时候，我们就会将数据迁移到 data_device 上；
            model_device 永远都为单独的一个 torch.device；

                                           情况 A          ｜          情况 B           ｜          情况 C
          ________________________________________________________________________________________________________
          parallel_device ｜   由用户传入trainer的参数        ｜                         ｜ 
                          ｜  device 决定，必须是一个list，   ｜ 为 CUDA_VISIBLE_DEVICES ｜ 为 CUDA_VISIBLE_DEVICES
                          ｜  其中每一个对象都是 int          ｜                          ｜
          ————————————————————————————————————————————————————————————————————————————————————————————————————————
          model_device    ｜ parallel_device[local_rank]   ｜      parallel_device     ｜            None
          ————————————————————————————————————————————————————————————————————————————————————————————————————————
          data_device     ｜         model_device          ｜       model_device       ｜  由用户传入 trainer 的参数
                          ｜                               ｜                          ｜     data_device 决定
          ————————————————————————————————————————————————————————————————————————————————————————————————————————

            3. _DDPWrappingModel 的作用；
            因为我们即需要调用模型的 `train_step`、`evaluate_step`、`test_step` 方法，又需要通过 `DataParallel` 的forward 函数来帮助
            我们同步各个设备上的梯度，因此我们需要先将模型单独包裹一层，然后在 forward 的时候，其先经过 `DataParallel` 的 forward 方法，
            然后再经过 `_DDPWrappingModel` 的 forward 方法，我们会在该 forward 函数中进行判断，确定调用的是模型自己的 forward 函数，还是
            `train_step`、`evaluate_step`、`test_step` 方法。

            4. 当某一个进程出现 exception 后，`PaddleFleetDriver` 的处理；

            不管是什么情况，`PaddleFleetDriver` 在 `setup` 函数的最后，都会将所有进程的 pid 主动记录下来，这样当一个进程出现 exception 后，
             driver 的 on_exception 函数就会被 trainer 调用，其会调用 os.kill 指令将其它进程 kill 掉；
        """
        super(PaddleFleetDriver, self).__init__(model, fp16=fp16, **kwargs)

        # 如果不是通过 launch 启动，要求用户必须传入 parallel_device
        if not is_pull_by_paddle_run and parallel_device is None:
            raise ValueError("Parameter `parallel_device` can not be None when using `PaddleFleetDriver`. This error is caused "
                             "when your value of parameter `device` is `None` in your `Trainer` instance.")
        
        # 如果用户自己初始化了 paddle 的分布式训练那么一定是通过 launch 拉起的
        # 这个参数会在 initialize_paddle_drvier 中设置。
        self.is_pull_by_paddle_run = is_pull_by_paddle_run
        self.parallel_device = parallel_device
        # 在初始化时，如果发现 is_pull_by_paddle_run ，则将 parallel_device 设置成当前进程的gpu
        if is_pull_by_paddle_run:
            self._model_device = parallel_device
        else:
            self._model_device = parallel_device[self.local_rank]

        # 如果用户自己在外面初始化了并行模型；
        self.outside_fleet = False
        if parallel_helper._is_parallel_ctx_initialized() and FASTNLP_DISTRIBUTED_CHECK not in os.environ and \
                "fastnlp_paddle_launch_not_fleet" not in os.environ:
            # 如果用户自己在外面初始化了 Fleet，那么我们要求用户传入的模型一定是已经由 DistributedDataParallel 包裹后的模型；
            if not isinstance(model, DataParallel):
                raise RuntimeError(
                    "It is not allowed to input a normal model instead of `paddle.DataParallel` when"
                    "you initialize the paddle distribued process out of our control.")

            self.outside_fleet = True
            # 用户只有将模型上传到对应机器上后才能用 DataParallel 包裹，因此如果用户在外面初始化了 Fleet，那么在 PaddleFleetDriver 中
            # 我们就直接将 model_device 置为 None；
            self._model_device = None

        # 当参数 `device` 为 None 时并且该参数不为 None，表示将对应的数据移到指定的机器上；
        self._data_device = kwargs.get("data_device", None)
        if self._data_device is not None:
            if isinstance(self._data_device, int):
                if self._data_device < 0:
                    raise ValueError("Parameter `data_device` can not be smaller than 0.")
                _could_use_device_num = paddle.device.cuda.device_count()
                if self._data_device >= _could_use_device_num:
                    raise ValueError("The gpu device that parameter `device` specifies is not existed.")
                self._data_device = f"gpu:{self._data_device}"
            elif not isinstance(self._data_device, str):
                raise ValueError("Parameter `device` is wrong type, please check our documentation for the right use.")
            if self.outside_fleet and paddle.device.get_device() != self._data_device:
                logger.warning("`Parameter data_device` is not equal to paddle.deivce.get_device(), "
                                "please keep them equal to avoid some potential bugs.")

        self.world_size = None
        self.global_rank = 0
        self.gloo_rendezvous_dir = None

        # 分布式环境的其它参数设置
        self._fleet_kwargs = kwargs.get("paddle_fleet_kwargs", {})
        check_user_specific_params(self._fleet_kwargs, DataParallel.__init__)
        # fleet.init 中对于分布式策略的设置，详情可以参考 PaddlePaddle 的官方文档
        self.strategy = self._fleet_kwargs.get("strategy", fleet.DistributedStrategy())
        self.is_collective = self._fleet_kwargs.get("is_collective", True)
        if not self.is_collective:
            raise NotImplementedError("FastNLP only support `collective` for distributed training now.")
        self.role_maker = self._fleet_kwargs.get("role_maker", None)

        if self.local_rank == 0 and not is_in_paddle_dist():
            # 由于使用driver时模型一定会被初始化，因此在一开始程序一定会占用一部分显存来存放模型，然而这部分显存没有
            # 发挥任何作用。
            logger.warning(f"The program will use some extra space on {paddle.device.get_device()} to place your model since the model "
                            "has already been initialized.")

        self.output_from_new_proc = kwargs.get("output_from_new_proc", "only_error")
        assert isinstance(self.output_from_new_proc, str), "Parameter `output_from_new_proc` can only be `str` type."
        if self.output_from_new_proc not in {"all", "ignore", "only_error"}:
            os.makedirs(name=self.output_from_new_proc, exist_ok=True)
            self.output_from_new_proc = os.path.abspath(self.output_from_new_proc)

        self._has_setup = False # 设置这一参数是因为 evaluator 中也会进行 setup 操作，但是显然是不需要的也不应该的；
        self._has_fleetwrapped = False  # 判断传入的模型是否经过 _has_fleetwrapped 包裹；

    def setup(self):
        """
        根据不同的情况进行不同的设置。
        1、如果是通过 paddle.distributed.launch 方法启动时，则根据已经设置好的环境获取
           分布式的属性。
        2、否则，调用 FleetLauncher 类启动子进程
        """
        if self._has_setup:
            return
        self._has_setup = True
        # 如果用户需要使用多机模式，那么一定进入到这里；
        if self.is_pull_by_paddle_run:

            if self.outside_fleet:
                # 已经初始化了多机环境
                self.set_from_fleet_environment()
            else:
                # 用户没有初始化多机环境
                # TODO 绕一下
                # dist.get_world_size() 只能在初始化之后进行调用；
                self.world_size = int(os.environ.get("PADDLE_TRAINERS_NUM"))
                self.global_rank = int(os.environ.get("PADDLE_TRAINER_ID"))
                reset_seed()
                logger.info(f"\nworld size, global rank: {self.world_size}, {self.global_rank}\n")
                if not parallel_helper._is_parallel_ctx_initialized():
                    fleet.init(self.role_maker, self.is_collective, self.strategy)

                os.environ["fastnlp_paddle_launch_not_fleet"] = "yes"

        else:
            # 在用户只使用了一个分布式 trainer 的情况下
            # 此时 parallel_helper._is_parallel_ctx_initialized() 一定为 False
            # parallel_device 是 list，
            if not parallel_helper._is_parallel_ctx_initialized():
                # 拉起子进程并设置相应的属性
                self.init_fleet_and_set()
            # 用户在这个 trainer 前面又初始化了一个 trainer，并且使用的是 PaddleFleetDriver；
            else:
                # 已经设置过一次，保证参数必须是一样的
                pre_gpus = os.environ[FASTNLP_DISTRIBUTED_CHECK]
                pre_gpus = [int (x) for x in pre_gpus.split(",")]
                if sorted(pre_gpus) != sorted(self.parallel_device):
                    raise RuntimeError("Notice you are using `PaddleFleetDriver` after one instantiated `PaddleFleetDriver`, it is not"
                                    "allowed that your second `PaddleFleetDriver` has a new setting of parameters `parallel_device`.")
                self.world_size = paddledist.get_world_size()
                self.global_rank = paddledist.get_rank()

        if not self.outside_fleet:
            # self.model.to(self.model_device)
            self.configure_fleet()

        self.barrier()

        # 初始化 self._pids，从而使得每一个进程都能接受到 rank0 的 send 操作；
        # TODO 不用.to会怎么样？
        self._pids = []
        paddledist.all_gather(self._pids, paddle.to_tensor(os.getpid(), dtype="int32"))
        # TODO LOCAL_WORLD_SIZE
        local_world_size = int(os.environ.get("LOCAL_WORLD_SIZE")) if "LOCAL_WORLD_SIZE" in os.environ else None
        if local_world_size is None:
            local_world_size = paddle.to_tensor(self.local_rank, dtype="int32")
            paddledist.all_reduce(local_world_size, op=paddledist.ReduceOp.MAX)
            local_world_size = local_world_size.item() + 1

        node_rank = self.global_rank // local_world_size
        self._pids = self._pids[node_rank*local_world_size: (node_rank+1)*local_world_size]
        self._pids = self.tensor_to_numeric(self._pids)

    def init_fleet_and_set(self):
        """
        使用 FleetLauncher 拉起子进程
        """
        if self.local_rank == 0:
            # 是 rank0 的话，则拉起其它子进程
            launcher = FleetLauncher(self.parallel_device, self.output_from_new_proc)
            launcher.launch()
            self.gloo_rendezvous_dir = launcher.gloo_rendezvous_dir
        # 设置参数和初始化分布式环境
        fleet.init(self.role_maker, self.is_collective, self.strategy)
        self.global_rank = int(os.getenv("PADDLE_TRAINER_ID"))
        self.world_size = int(os.getenv("PADDLE_TRAINERS_NUM"))

        # 正常情况下不会 Assert 出问题，但还是保险一下
        assert self.global_rank is not None
        assert self.world_size is not None
        assert self.world_size == len(self.parallel_device)

    def set_from_fleet_environment(self):
        """
        当用户使用了 `python -m paddle.distributed.launch xxx.py` 启动时，我们需要
        根据 paddle 设置的环境变量来获得各种属性
        """
        self.world_size = paddledist.get_world_size()
        self.global_rank = paddledist.get_rank()

    def barrier(self):
        r"""
        用于在多进程工作时同步各进程的工作进度，运行快的进程运行到这里会等待运行慢的进程，只有所有进程都运行到此函数时，所有的进程才会继续运行；
        仅在多分布式训练场景中有使用。

        注意，该函数的行为会受到 FASTNLP_NO_SYNC 的影响。仅当 FASTNLP_NO_SYNC 在 os.environ 中不存在，或小于 1 时才真的执行 barrier 。
        """
        if int(os.environ.get(FASTNLP_NO_SYNC, 0)) < 1:  # 当 FASTNLP_NO_SYNC 小于 1 时实际执行
            paddledist.barrier()

    def configure_fleet(self):
        """
        将模型用 DataParallel 和自定义的类型包裹起来
        """
        if not self._has_fleetwrapped and not isinstance(self.model, DataParallel):
            self.model = DataParallel(
                _FleetWrappingModel(self.model),
                **self._fleet_kwargs
            )
            self._has_fleetwrapped = True

    def on_exception(self):
        """
        该函数用于在训练或者预测过程中出现错误时正确地关掉其它的进程，这一点是通过在多进程 driver 调用 open_subprocess 的时候将每一个进程
         的 pid 记录下来，然后在出现错误后，由出现错误的进程手动地将其它进程 kill 掉；

        因此，每一个多进程 driver 如果想要该函数能够正确地执行，其需要在自己的 open_subprocess（开启多进程的函数）中正确地记录每一个进程的
         pid 的信息；
        """
        rank_zero_rm(self.gloo_rendezvous_dir)
        super().on_exception()

    @property
    def world_size(self) -> int:
        return self._world_size

    @world_size.setter
    def world_size(self, size: int) -> None:
        self._world_size = size

    @property
    def global_rank(self) -> int:
        return self._global_rank

    @global_rank.setter
    def global_rank(self, rank: int) -> None:
        self._global_rank = rank

    @property
    def local_rank(self) -> int:
        return int(os.getenv("PADDLE_RANK_IN_NODE", "0"))

    @property
    def model_device(self):
        return self._model_device

    @property
    def data_device(self):
        if self.outside_fleet:
            return self._data_device
        return self.model_device

    def model_call(self, batch, fn: Callable, signature_fn: Optional[Callable]) -> Dict:
        """
        通过调用 `fn` 来实现训练时的前向传播过程；
        注意 Trainer 和 Evaluator 会调用该函数来实现网络的前向传播过程，其中传入该函数的参数 `fn` 是函数 `get_model_call_fn` 所返回的
        函数；

        :param batch: 当前的一个 batch 的数据；可以为字典或者其它类型；
        :param fn: 调用该函数进行一次计算。
        :param signature_fn: 由 Trainer 传入的用于网络前向传播一次的签名函数，因为当 batch 是一个 Dict 的时候，我们会自动调用 auto_param_call
        函数，而一些被包裹的模型需要暴露其真正的函数签名，例如 DistributedDataParallel 的调用函数是 forward，但是需要其函数签名为 model.module.forward；
        :return: 返回由 `fn` 返回的结果（应当为一个 dict 或者 dataclass，但是不需要我们去检查）；
        """
        if self._has_fleetwrapped:
            return self.model(batch, fastnlp_fn=fn, fastnlp_signature_fn=signature_fn,
                              wo_auto_param_call=self.wo_auto_param_call)
        else:
            if isinstance(batch, Dict) and not self.wo_auto_param_call:
                return auto_param_call(fn, batch, signature_fn=signature_fn)
            else:
                return fn(batch)

    def get_model_call_fn(self, fn: str) -> Tuple:
        """
        该函数会接受 Trainer 的 train_fn 或者 Evaluator 的 evaluate_fn，返回一个实际用于调用 driver.model_call 时传入的函数参数；
        该函数会在 Trainer 和 Evaluator 在 driver.setup 函数之后调用；

        之所以设置该函数的目的在于希望将具体的 model_call function 从 driver 中抽离出来，然后将其附着在 Trainer 或者 Evaluator 身上；
        这样是因为在新版的设计中，使用 model 的哪种方法来进行 `train step` 或者 `evaluate step` 是通过额外的参数 `train_fn` 和
         `evaluate_fn` 来确定的，而二者又分别是通过 Trainer 和 Evaluator 来控制的；因此不能将确定具体的 `train step fn` 和
         `evaluate step fn` 的逻辑放在每一个 driver 的初始化的时候（因此在 Trainer 初始化第一个 driver 时，Evaluator 还没有初始化，但是
         `evaluate step fn` 的确定却需要 Evaluator 的初始化），因此我们将这一逻辑抽象到这一函数当中；

        这一函数应当通过参数 `fn` 来判断应当返回的实际的调用的函数，具体逻辑如下所示：
            1. 如果 fn == "train_step" or "evaluate_step"，那么对传入的模型进行检测，如果模型没有定义方法 `fn`，则默认调用模型的 `forward`
             函数，然后给出 warning；
            2. 如果 fn 是其他字符串，那么如果模型没有定义方法 `fn` 则直接报错；
        注意不同的 driver 需要做额外的检测处理，例如在 DDPDriver 中，当传入的模型本身就是 DistributedDataParallel 中，我们只能调用模型的
         forward 函数，因此需要额外的 warning；这一点特别需要注意的问题在于 driver 自己在 setup 时也会对模型进行改变（DDPDriver），因此
         可能需要额外标记最初传入 driver 的模型是哪种形式的；

        :param fn: 应当为一个字符串，该函数通过该字符串判断要返回模型的哪种方法；
        :return: 返回一个元组，包含两个函数，用于在调用 driver.model_call 时传入；
        """
        model = self.unwrap_model()
        if self._has_fleetwrapped:
            if hasattr(model, fn):
                fn = getattr(model, fn)
                if not callable(fn):
                    raise RuntimeError(f"The `{fn}` attribute of model is not `Callable`.")
                return fn, None
            elif fn in {"train_step", "evaluate_step"}:
                return model, model.forward
            else:
                raise RuntimeError(f"There is no `{fn}` method in your model.")
        else:
            if hasattr(model, fn):
                logger.warning("Notice your model is a `DataParallel` model. And your model also implements "
                               f"the `{fn}` method, which we can not call actually, we will"
                               " call `forward` function instead of `train_step` and you should note that.")
            elif fn not in {"train_step", "evaluate_step"}:
                raise RuntimeError(f"There is no `{fn}` method in your model. And also notice that your model is a "
                                   "`DistributedDataParallel` model, which means that we will only call model.forward "
                                   "function when we are in forward propagation.")

            return self.model, model.forward

    def set_dist_repro_dataloader(self, dataloader, dist: Optional[Union[str, ReproducibleSampler, ReproduceBatchSampler]],
                                  reproducible: bool = False):
        r"""
        根据输入的 dataloader 得到一个 支持分布式 （distributed） 与 可复现的 (reproducible) 的 dataloader。

        :param dataloader: 根据 dataloader 设置其对应的分布式版本以及可复现版本
        :param dist: 应当为一个字符串，其值应当为以下之一：[None, "dist", "unrepeatdist"]；为 None 时，表示不需要考虑当前 dataloader
            切换为分布式状态；为 'dist' 时，表示该 dataloader 应该保证每个 gpu 上返回的 batch 的数量是一样多的，允许出现少量 sample ，在
            不同 gpu 上出现重复；为 'unrepeatdist' 时，表示该 dataloader 应该保证所有 gpu 上迭代出来的数据合并起来应该刚好等于原始的
            数据，允许不同 gpu 上 batch 的数量不一致。其中 trainer 中 kwargs 的参数 `use_dist_sampler` 为 True 时，该值为 "dist"；
            否则为 None ，evaluator 中的 kwargs 的参数 `use_dist_sampler` 为 True 时，该值为 "unrepeatdist"，否则为 None；
        注意当 dist 为 ReproducibleSampler, ReproducibleBatchSampler 时，是断点重训加载时 driver.load 函数在调用；
        当 dist 为 str 或者 None 时，是 trainer 在初始化时调用该函数；

        :param reproducible: 如果为 False ，不要做任何考虑；如果为 True ，需要保证返回的 dataloader 可以保存当前的迭代状态，使得
            可以可以加载。
        :return: 应当返回一个被替换 sampler 后的新的 dataloader 对象 (注意此处一定需要返回一个新的 dataloader 对象) ；此外，
            如果传入的 dataloader 中是 ReproducibleSampler 或者 ReproducibleBatchSampler 需要重新初始化一个放入返回的
            dataloader 中。如果 dist 为空，且 reproducible 为 False，可直接返回原对象。
        """
        # 暂时不支持iterableDataset
        assert dataloader.dataset_kind != _DatasetKind.ITER, \
                    "FastNLP does not support `IteratorDataset` now."
        # 如果 dist 为 ReproducibleBatchSampler, ReproducibleSampler 说明是在断点重训时 driver.load 函数调用；
        if isinstance(dist, ReproducibleBatchSampler):
            dist.set_distributed(
                num_replicas=self.world_size,
                rank=self.global_rank,
                pad=True
            )
            return replace_batch_sampler(dataloader, dist)
        if isinstance(dist, ReproducibleSampler):
            dist.set_distributed(
                num_replicas=self.world_size,
                rank=self.global_rank,
                pad=True
            )
            return replace_sampler(dataloader, dist)

       # 如果 dist 为 str 或者 None，说明是在 trainer 初试化时调用；
        # trainer, evaluator
        if dist is None:
            if reproducible:
                raise RuntimeError("It is not allowed to use checkpoint retraining when you initialize fleet out of our "
                                   "control.")
            else:
                args = self.get_dataloader_args(dataloader)
                if isinstance(args.batch_sampler, ReproducibleBatchSampler):
                    batch_sampler = re_instantiate_sampler(args.batch_sampler)
                    return replace_batch_sampler(dataloader, batch_sampler)
                if isinstance(args.sampler, ReproducibleSampler):
                    sampler = re_instantiate_sampler(args.sampler)
                    return replace_sampler(dataloader, sampler)
                return dataloader
        # trainer
        elif dist == "dist":
            args = self.get_dataloader_args(dataloader)
            # 如果用户的 trainer.use_dist_sampler 为 True，那么此时其是否进行断点重训，不影响这里的行为；
            if isinstance(args.batch_sampler, ReproducibleBatchSampler):
                batch_sampler = re_instantiate_sampler(args.batch_sampler)
                batch_sampler.set_distributed(
                    num_replicas=self.world_size,
                    rank=self.global_rank,
                    pad=True
                )
                return replace_batch_sampler(dataloader, batch_sampler)
            elif isinstance(args.sampler, ReproducibleSampler):
                sampler = re_instantiate_sampler(args.sampler)
                sampler.set_distributed(
                    num_replicas=self.world_size,
                    rank=self.global_rank,
                    pad=True
                )
                return replace_sampler(dataloader, sampler)
            else:
                sampler = RandomSampler(
                    dataset=args.dataset,
                    shuffle=args.shuffle,
                    seed=int(os.environ.get(FASTNLP_GLOBAL_SEED, 0))
                )
                sampler.set_distributed(
                    num_replicas=self.world_size,
                    rank=self.global_rank,
                    pad=True
                )
                return replace_sampler(dataloader, sampler)
        # evaluator
        elif dist == "unrepeatdist":
            args = self.get_dataloader_args(dataloader)
            if isinstance(args.sampler, ReproducibleSampler):
                sampler = conversion_between_reproducible_and_unrepeated_sampler(args.sampler)
            elif not isinstance(args.sampler, UnrepeatedSampler):
                sampler = UnrepeatedSequentialSampler(
                    dataset=args.dataset
                )
            else:
                sampler = re_instantiate_sampler(args.sampler)
            sampler.set_distributed(
                num_replicas=self.world_size,
                rank=self.global_rank
            )
            return replace_sampler(dataloader, sampler)
        else:
            raise ValueError("Parameter `dist_sampler` can only be one of three values: ('dist', 'unrepeatdist', None).")

    def is_global_zero(self):
        return self.global_rank == 0

    def get_model_no_sync_context(self):
        return self.model.no_sync

    def unwrap_model(self):
        _layers = self.model._layers
        if isinstance(_layers, _FleetWrappingModel):
            return _layers.model
        else:
            return _layers

    def get_local_rank(self) ->int:
        return self.local_rank

    def is_distributed(self):
        return True

    @staticmethod
    def _check_optimizer_legality(optimizers):
        # paddle 存在设置分布式 optimizers 的函数，返回值为 fleet.meta_optimizers.HybridParallelOptimizer
        DistribuedOptimizer = fleet.meta_optimizers.HybridParallelOptimizer
        for each_optimizer in optimizers:
            if not isinstance(each_optimizer, (Optimizer, DistribuedOptimizer)):
                raise ValueError(f"Each optimizer of parameter `optimizers` should be 'paddle.optimizer.Optimizer' type, "
                                f"not {type(each_optimizer)}.")

    def broadcast_object(self, obj, src:int=0, group=None, **kwargs):
        """
        从 src 端将 obj 对象（可能是 tensor ，可能是 object ）发送到 dst 处。如果是非 tensor 的对象会尝试使用 pickle 进行打包进行
            传输，然后再 dst 处再加载回来。仅在分布式的 driver 中有实际意义。

        :param obj: obj，可能是 Tensor 或 嵌套类型的数据
        :param int src: source 的 global rank 。
        :param int dst: target 的 global rank，可以是多个目标 rank
        :param group: 所属的 group
        :param kwargs:
        :return: 如果当前不是分布式 driver 直接返回输入的 obj 。如果当前 rank 是接收端（其 global rank 包含在了 dst 中），则返回
            接收到的参数；如果是 source 端则返回发射的内容；既不是发送端、又不是接收端，则返回 None 。
        """
        # 因为设置了CUDA_VISIBLE_DEVICES，可能会引起错误
        return fastnlp_paddle_broadcast_object(obj, src, device=self.data_device, group=group)

    def all_gather(self, obj, group=None) -> List:
        """
        将 obj 互相传送到其它所有的 rank 上，其中 obj 可能是 Tensor，也可能是嵌套结构的 object 。如果不是基础类型的数据，尝试通过
            pickle 进行序列化，接收到之后再反序列化。

        example:
            obj = {
                'a': [1, 1],
                'b': [[1, 2], [1, 2]],
                'c': {
                    'd': [1, 2]
                }
            }
            ->
            [
                {'a': 1, 'b':[1, 2], 'c':{'d': 1}},
                {'a': 1, 'b':[1, 2], 'c':{'d': 2}}
            ]

        :param obj: 需要传输的对象，在每个rank上都应该保持相同的结构。
        :param group:
        :return:
        """
        return fastnlp_paddle_all_gather(obj, group=group)<|MERGE_RESOLUTION|>--- conflicted
+++ resolved
@@ -15,13 +15,9 @@
 from fastNLP.core.utils import (
     auto_param_call,
     check_user_specific_params,
-<<<<<<< HEAD
     is_in_paddle_dist,
-    rank_zero_rm
-=======
-    paddle_move_data_to_device,
-    is_in_paddle_dist
->>>>>>> 50de9a50
+    rank_zero_rm,
+    is_in_paddle_dist,
 )
 from fastNLP.envs.distributed import rank_zero_rm
 from fastNLP.core.samplers import (
