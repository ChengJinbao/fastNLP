import os

import torch
from tensorboardX import SummaryWriter

from fastNLP.io.model_io import ModelSaver, ModelLoader


class Callback(object):
    """An Interface for all callbacks.

    Any customized callback should implement at least one of the following methods.

    """

    def __init__(self):
        super(Callback, self).__init__()
        self._trainer = None  # 在Trainer内部被重新赋值

<<<<<<< HEAD
    @property
    def n_epochs(self):
        return self.trainer.n_epochs

    @property
    def epoch(self):
        return self.trainer.epoch

    @property
    def n_steps(self):
        return self.trainer.n_steps

    @property
    def step(self):
        return self.trainer.step

    @property
    def batch_size(self):
        return self.trainer.batch_size

    @property
    def model(self):
        return self.trainer.model

    @property
    def pbar(self):
        return self.trainer.pbar

    @property
    def optimizer(self):
        return self.trainer.optimizer
=======
    @property
    def trainer(self):
        return self._trainer

    @property
    def step(self):
        """current step number, in range(1, self.n_steps+1)"""
        return self._trainer.step

    @property
    def n_steps(self):
        """total number of steps for training"""
        return self._trainer.n_steps

    @property
    def batch_size(self):
        """batch size for training"""
        return self._trainer.batch_size

    @property
    def epoch(self):
        """current epoch number,  in range(1, self.n_epochs+1)"""
        return self._trainer.epoch

    @property
    def n_epochs(self):
        """total number of epochs"""
        return self._trainer.n_epochs

    @property
    def optimizer(self):
        """torch.optim.Optimizer for current model"""
        return self._trainer.optimizer

    @property
    def model(self):
        """training model"""
        return self._trainer.model

    @property
    def pbar(self):
        """If use_tqdm, return trainer's tqdm print bar, else return None."""
        return self._trainer.pbar
>>>>>>> 873cad3a

    def on_train_begin(self):
        # before the main training loop
        pass

    def on_epoch_begin(self):
        # at the beginning of each epoch
        pass

    def on_batch_begin(self, batch_x, batch_y, indices):
        # at the beginning of each step/mini-batch
        pass

    def on_loss_begin(self, batch_y, predict_y):
        # after data_forward, and before loss computation
        pass

    def on_backward_begin(self, loss):
        # after loss computation, and before gradient backward
        pass

    def on_backward_end(self):
        pass

    def on_step_end(self):
        pass

    def on_batch_end(self, *args):
        # at the end of each step/mini-batch
        pass

    def on_valid_begin(self):
        pass

<<<<<<< HEAD
    def on_valid_end(self, eval_result, metric_key, optimizer, is_better_eval):
=======
    def on_valid_end(self, eval_result, metric_key):
>>>>>>> 873cad3a
        """
        每次执行验证机的evaluation后会调用。传入eval_result

        :param eval_result: Dict[str: Dict[str: float]], evaluation的结果
        :param metric_key: str
<<<<<<< HEAD
        :param optimizer: optimizer passed to trainer
        :param is_better_eval: bool, 当前dev结果是否比之前的好
=======
>>>>>>> 873cad3a
        :return:
        """
        pass

    def on_epoch_end(self):
        """
        每个epoch结束将会调用该方法
        """
        pass

    def on_train_end(self):
        """
        训练结束，调用该方法
        """
        pass

    def on_exception(self, exception):
        """
        当训练过程出现异常，会触发该方法
        :param exception: 某种类型的Exception，比如KeyboardInterrupt等
        """
        pass


def transfer(func):
    """装饰器，将对CallbackManager的调用转发到各个Callback子类.
    :param func:
    :return:
    """

    def wrapper(manager, *arg):
        returns = []
        for callback in manager.callbacks:
            returns.append(getattr(callback, func.__name__)(*arg))
        return returns

    return wrapper


class CallbackManager(Callback):
    """A manager for all callbacks passed into Trainer.
    It collects resources inside Trainer and raise callbacks.

    """

    def __init__(self, env, callbacks=None):
        """

        :param dict env: The key is the name of the Trainer attribute(str). The value is the attribute itself.
<<<<<<< HEAD
        :param Callback callbacks:
=======
        :param List[Callback] callbacks:
>>>>>>> 873cad3a
        """
        super(CallbackManager, self).__init__()
        # set attribute of trainer environment

        self.callbacks = []
        if callbacks is not None:
            if isinstance(callbacks, list):
                if all([isinstance(cb, Callback) for cb in callbacks]) is True:
                    self.callbacks.extend(callbacks)
                else:
                    obj = [not isinstance(cb, Callback) for cb in callbacks][0]
                    raise TypeError(f"Expect sub-classes of Callback. Got {type(obj)}")
            else:
                raise TypeError(f"Expect callbacks in CallbackManager(callbacks) to be list. Got {type(callbacks)}.")

        for env_name, env_val in env.items():
            for callback in self.callbacks:
<<<<<<< HEAD
                setattr(callback, env_name, env_val)  # Callback.trainer
=======
                setattr(callback, '_'+env_name, env_val)  # Callback.trainer
>>>>>>> 873cad3a

    @transfer
    def on_train_begin(self):
        pass

    @transfer
    def on_epoch_begin(self):
        pass

    @transfer
    def on_batch_begin(self, batch_x, batch_y, indices):
        pass

    @transfer
    def on_loss_begin(self, batch_y, predict_y):
        pass

    @transfer
    def on_backward_begin(self, loss):
        pass

    @transfer
    def on_backward_end(self):
        pass

    @transfer
    def on_step_end(self):
        pass

    @transfer
    def on_batch_end(self):
        pass

    @transfer
    def on_valid_begin(self):
        pass

    @transfer
<<<<<<< HEAD
    def on_valid_end(self, eval_result, metric_key, optimizer, is_better_eval):
=======
    def on_valid_end(self, eval_result, metric_key):
>>>>>>> 873cad3a
        pass

    @transfer
    def on_epoch_end(self):
        pass

    @transfer
    def on_train_end(self):
        pass

    @transfer
    def on_exception(self, exception):
        pass


class DummyCallback(Callback):
    def on_train_begin(self, *arg):
        print(arg)

    def on_epoch_end(self):
        print(self.epoch, self.n_epochs)


class EchoCallback(Callback):
    def on_train_begin(self):
        print("before_train")

    def on_epoch_begin(self):
        print("before_epoch")

    def on_batch_begin(self, batch_x, batch_y, indices):
        print("before_batch")

    def on_loss_begin(self, batch_y, predict_y):
        print("before_loss")

    def on_backward_begin(self, loss):
        print("before_backward")

    def on_batch_end(self):
        print("after_batch")

    def on_epoch_end(self):
        print("after_epoch")

    def on_train_end(self):
        print("after_train")


class GradientClipCallback(Callback):
    def __init__(self, parameters=None, clip_value=1, clip_type='norm'):
        """每次backward前，将parameter的gradient clip到某个范围。

        :param parameters: None, torch.Tensor或List[torch.Tensor], 一般通过model.parameters()获得。如果为None则默认对Trainer
            的model中所有参数进行clip
        :param clip_value: float, 将gradient 限制到[-clip_value, clip_value]。clip_value应该为正数
        :param clip_type: str, 支持'norm', 'value'两种。
            (1) 'norm', 将gradient的norm rescale到[-clip_value, clip_value]
            (2) 'value', 将gradient限制在[-clip_value, clip_value], 小于-clip_value的gradient被赋值为-clip_value; 大于
                clip_value的gradient被赋值为clip_value.
        """
        super().__init__()

        from torch import nn
        if clip_type == 'norm':
            self.clip_fun = nn.utils.clip_grad_norm_
        elif clip_type == 'value':
            self.clip_fun = nn.utils.clip_grad_value_
        else:
            raise ValueError("Only supports `norm` or `value` right now.")
        self.parameters = parameters
        self.clip_value = clip_value

    def on_backward_end(self):
        if self.parameters is None:
            self.clip_fun(self.model.parameters(), self.clip_value)
        else:
            self.clip_fun(self.parameters, self.clip_value)


class CallbackException(BaseException):
    def __init__(self, msg):
        super(CallbackException, self).__init__(msg)


class EarlyStopError(CallbackException):
    def __init__(self, msg):
        super(EarlyStopError, self).__init__(msg)


class EarlyStopCallback(Callback):
    def __init__(self, patience):
        """

        :param int patience: 停止之前等待的epoch数
        """
        super(EarlyStopCallback, self).__init__()
        self.patience = patience
        self.wait = 0

    def on_valid_end(self, eval_result, metric_key):
        if not self.trainer._better_eval_result(eval_result):
            # current result is getting worse
            if self.wait == self.patience:
                raise EarlyStopError("Early stopping raised.")
            else:
                self.wait += 1
        else:
            self.wait = 0

    def on_exception(self, exception):
        if isinstance(exception, EarlyStopError):
            print("Early Stopping triggered in epoch {}!".format(self.epoch))
        else:
            raise exception  # 抛出陌生Error


class LRScheduler(Callback):
    def __init__(self, lr_scheduler):
        """对PyTorch LR Scheduler的包装

        :param lr_scheduler: PyTorch的lr_scheduler
        """
        super(LRScheduler, self).__init__()
        import torch.optim
        if isinstance(lr_scheduler, torch.optim.lr_scheduler._LRScheduler):
            self.scheduler = lr_scheduler
        else:
            raise ValueError(f"Expect torch.optim.lr_scheduler for LRScheduler. Got {type(lr_scheduler)}.")

    def on_epoch_begin(self):
        self.scheduler.step()


class ControlC(Callback):
    def __init__(self, quit_all):
        """

        :param quit_all: 若为True,则检测到control+C 直接退出程序；否则只退出Trainer
        """
        super(ControlC, self).__init__()
        if type(quit_all) != bool:
            raise ValueError("In KeyBoardInterrupt, quit_all arguemnt must be a bool.")
        self.quit_all = quit_all

    def on_exception(self, exception):
        if isinstance(exception, KeyboardInterrupt):
            if self.quit_all is True:
                import sys
                sys.exit(0)  # 直接退出程序
            else:
                pass
        else:
            raise exception  # 抛出陌生Error


class SmoothValue(object):
    def __init__(self, beta: float):
        self.beta, self.n, self.mov_avg = beta, 0, 0
        self.smooth = None

    def add_value(self, val: float) -> None:
        "Add `val` to calculate updated smoothed value."
        self.n += 1
        self.mov_avg = self.beta * self.mov_avg + (1 - self.beta) * val
        self.smooth = self.mov_avg / (1 - self.beta ** self.n)


class LRFinder(Callback):
    def __init__(self, n_batch, start_lr=1e-6, end_lr=10):
        """用第一个 epoch 找最佳的学习率，从第二个epoch开始应用它

        :param n_batch: 一个epoch内的iteration数
        :param start_lr: 学习率下界
        :param end_lr: 学习率上界
        """
        super(LRFinder, self).__init__()
        self.start_lr, self.end_lr = start_lr, end_lr
        self.num_it = n_batch
        self.stop = False
        self.best_loss = 0.
        self.best_lr = None
        self.loss_history = []
        self.smooth_value = SmoothValue(0.8)
        self.opt = None
        scale = (self.end_lr - self.start_lr) / self.num_it

        self.lr_gen = (self.start_lr + scale * (step + 1) for step in range(self.num_it))
        self.find = None
        self.loader = ModelLoader()

    def on_epoch_begin(self):
        if self.epoch == 1: # first epoch
            self.opt = self.trainer.optimizer  # pytorch optimizer
            self.opt.param_groups[0]["lr"] = self.start_lr
            # save model
            ModelSaver("tmp").save_pytorch(self.trainer.model, param_only=True)
            self.find = True

    def on_backward_begin(self, loss):
        if self.find:
            if torch.isnan(loss) or self.stop is True:
                self.stop = True
                return
            loss_val = loss.detach().cpu().data
            self.loss_history.append(loss_val)
            self.smooth_value.add_value(loss_val)
            if self.best_loss == 0. or self.smooth_value.smooth < self.best_loss:
                self.best_loss = self.smooth_value.smooth
                self.best_lr = self.opt.param_groups[0]["lr"]

    def on_batch_end(self, *args):
        if self.find:
            lr = next(self.lr_gen, None)
            if lr is None or self.stop is True or self.loss_history[-1] > 4 * self.best_loss:
                self.stop = True
                return
            self.opt.param_groups[0]["lr"] = lr
            # self.loader.load_pytorch(self.trainer.model, "tmp")

    def on_epoch_end(self):
        if self.epoch == 1: # first epoch
            self.opt.param_groups[0]["lr"] = self.best_lr
            self.find = False
            # reset model
            ModelLoader().load_pytorch(self.trainer.model, "tmp")
            print("Model reset. \nFind best lr={}".format(self.best_lr))


class TensorboardCallback(Callback):
    """
        接受以下一个或多个字符串作为参数：
        - "model"
        - "loss"
        - "metric"
    """

    def __init__(self, *options):
        super(TensorboardCallback, self).__init__()
        args = {"model", "loss", "metric"}
        for opt in options:
            if opt not in args:
                raise ValueError("Unrecognized argument {}. Expect one of {}".format(opt, args))
        self.options = options
        self._summary_writer = None
        self.graph_added = False

    def on_train_begin(self):
        save_dir = self.trainer.save_path
        if save_dir is None:
            path = os.path.join("./", 'tensorboard_logs_{}'.format(self.trainer.start_time))
        else:
            path = os.path.join(save_dir, 'tensorboard_logs_{}'.format(self.trainer.start_time))
        self._summary_writer = SummaryWriter(path)

    def on_batch_begin(self, batch_x, batch_y, indices):
        if "model" in self.options and self.graph_added is False:
            # tesorboardX 这里有大bug，暂时没法画模型图
            # from fastNLP.core.utils import _build_args
            # inputs = _build_args(self.trainer.model, **batch_x)
            # args = tuple([value for value in inputs.values()])
            # args = args[0] if len(args) == 1 else args
            # self._summary_writer.add_graph(self.trainer.model, torch.zeros(32, 2))
            self.graph_added = True

    def on_backward_begin(self, loss):
        if "loss" in self.options:
            self._summary_writer.add_scalar("loss", loss.item(), global_step=self.trainer.step)

        if "model" in self.options:
            for name, param in self.trainer.model.named_parameters():
                if param.requires_grad:
                    self._summary_writer.add_scalar(name + "_mean", param.mean(), global_step=self.trainer.step)
                    # self._summary_writer.add_scalar(name + "_std", param.std(), global_step=self.trainer.step)
                    self._summary_writer.add_scalar(name + "_grad_mean", param.grad.mean(),
                                                    global_step=self.trainer.step)

    def on_valid_end(self, eval_result, metric_key):
        if "metric" in self.options:
            for name, metric in eval_result.items():
                for metric_key, metric_val in metric.items():
                    self._summary_writer.add_scalar("valid_{}_{}".format(name, metric_key), metric_val,
                                                    global_step=self.trainer.step)

    def on_train_end(self):
        self._summary_writer.close()
        del self._summary_writer

    def on_exception(self, exception):
        if hasattr(self, "_summary_writer"):
            self._summary_writer.close()
            del self._summary_writer


if __name__ == "__main__":
    manager = CallbackManager(env={"n_epoch": 3}, callbacks=[DummyCallback(), DummyCallback()])
    manager.on_train_begin()
    # print(manager.after_epoch())<|MERGE_RESOLUTION|>--- conflicted
+++ resolved
@@ -17,39 +17,6 @@
         super(Callback, self).__init__()
         self._trainer = None  # 在Trainer内部被重新赋值
 
-<<<<<<< HEAD
-    @property
-    def n_epochs(self):
-        return self.trainer.n_epochs
-
-    @property
-    def epoch(self):
-        return self.trainer.epoch
-
-    @property
-    def n_steps(self):
-        return self.trainer.n_steps
-
-    @property
-    def step(self):
-        return self.trainer.step
-
-    @property
-    def batch_size(self):
-        return self.trainer.batch_size
-
-    @property
-    def model(self):
-        return self.trainer.model
-
-    @property
-    def pbar(self):
-        return self.trainer.pbar
-
-    @property
-    def optimizer(self):
-        return self.trainer.optimizer
-=======
     @property
     def trainer(self):
         return self._trainer
@@ -93,7 +60,6 @@
     def pbar(self):
         """If use_tqdm, return trainer's tqdm print bar, else return None."""
         return self._trainer.pbar
->>>>>>> 873cad3a
 
     def on_train_begin(self):
         # before the main training loop
@@ -128,21 +94,14 @@
     def on_valid_begin(self):
         pass
 
-<<<<<<< HEAD
     def on_valid_end(self, eval_result, metric_key, optimizer, is_better_eval):
-=======
-    def on_valid_end(self, eval_result, metric_key):
->>>>>>> 873cad3a
         """
         每次执行验证机的evaluation后会调用。传入eval_result
 
         :param eval_result: Dict[str: Dict[str: float]], evaluation的结果
         :param metric_key: str
-<<<<<<< HEAD
         :param optimizer: optimizer passed to trainer
         :param is_better_eval: bool, 当前dev结果是否比之前的好
-=======
->>>>>>> 873cad3a
         :return:
         """
         pass
@@ -192,11 +151,7 @@
         """
 
         :param dict env: The key is the name of the Trainer attribute(str). The value is the attribute itself.
-<<<<<<< HEAD
-        :param Callback callbacks:
-=======
         :param List[Callback] callbacks:
->>>>>>> 873cad3a
         """
         super(CallbackManager, self).__init__()
         # set attribute of trainer environment
@@ -214,11 +169,7 @@
 
         for env_name, env_val in env.items():
             for callback in self.callbacks:
-<<<<<<< HEAD
-                setattr(callback, env_name, env_val)  # Callback.trainer
-=======
                 setattr(callback, '_'+env_name, env_val)  # Callback.trainer
->>>>>>> 873cad3a
 
     @transfer
     def on_train_begin(self):
@@ -257,11 +208,7 @@
         pass
 
     @transfer
-<<<<<<< HEAD
     def on_valid_end(self, eval_result, metric_key, optimizer, is_better_eval):
-=======
-    def on_valid_end(self, eval_result, metric_key):
->>>>>>> 873cad3a
         pass
 
     @transfer
@@ -362,8 +309,8 @@
         self.patience = patience
         self.wait = 0
 
-    def on_valid_end(self, eval_result, metric_key):
-        if not self.trainer._better_eval_result(eval_result):
+    def on_valid_end(self, eval_result, metric_key, optimizer, is_better_eval):
+        if not is_better_eval:
             # current result is getting worse
             if self.wait == self.patience:
                 raise EarlyStopError("Early stopping raised.")
@@ -539,7 +486,7 @@
                     self._summary_writer.add_scalar(name + "_grad_mean", param.grad.mean(),
                                                     global_step=self.trainer.step)
 
-    def on_valid_end(self, eval_result, metric_key):
+    def on_valid_end(self, eval_result, metric_key, optimizer, is_better_eval):
         if "metric" in self.options:
             for name, metric in eval_result.items():
                 for metric_key, metric_val in metric.items():
