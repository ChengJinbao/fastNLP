"""Variational RNN 的 Pytorch 实现
"""
import torch
import torch.nn as nn
from torch.nn.utils.rnn import PackedSequence, pack_padded_sequence, pad_packed_sequence
from ..utils import initial_parameter

try:
    from torch import flip
except ImportError:
    def flip(x, dims):
        indices = [slice(None)] * x.dim()
        for dim in dims:
            indices[dim] = torch.arange(x.size(dim) - 1, -1, -1, dtype=torch.long, device=x.device)
        return x[tuple(indices)]


class VarRnnCellWrapper(nn.Module):
    """Wrapper for normal RNN Cells, make it support variational dropout
    """

    def __init__(self, cell, hidden_size, input_p, hidden_p):
        super(VarRnnCellWrapper, self).__init__()
        self.cell = cell
        self.hidden_size = hidden_size
        self.input_p = input_p
        self.hidden_p = hidden_p

    def forward(self, input_x, hidden, mask_x, mask_h, is_reversed=False):
        """
        :param PackedSequence input_x: [seq_len, batch_size, input_size]
        :param hidden: for LSTM, tuple of (h_0, c_0), [batch_size, hidden_size]
            for other RNN, h_0, [batch_size, hidden_size]
        :param mask_x: [batch_size, input_size] dropout mask for input
        :param mask_h: [batch_size, hidden_size] dropout mask for hidden
        :return PackedSequence output: [seq_len, bacth_size, hidden_size]
                hidden: for LSTM, tuple of (h_n, c_n), [batch_size, hidden_size]
                        for other RNN, h_n, [batch_size, hidden_size]
        """
        def get_hi(hi, h0, size):
            h0_size = size - hi.size(0)
            if h0_size > 0:
                return torch.cat([hi, h0[:h0_size]], dim=0)
            return hi[:size]
        is_lstm = isinstance(hidden, tuple)
        input, batch_sizes = input_x.data, input_x.batch_sizes
        output = []
        cell = self.cell
        if is_reversed:
            batch_iter = flip(batch_sizes, [0])
            idx = input.size(0)
        else:
            batch_iter = batch_sizes
            idx = 0

        if is_lstm:
            hn = (hidden[0].clone(), hidden[1].clone())
        else:
            hn = hidden.clone()
        hi = hidden
        for size in batch_iter:
            if is_reversed:
                input_i = input[idx-size: idx] * mask_x[:size]
                idx -= size
            else:
                input_i = input[idx: idx+size] * mask_x[:size]
                idx += size
            mask_hi = mask_h[:size]
            if is_lstm:
                hx, cx = hi
                hi = (get_hi(hx, hidden[0], size) * mask_hi, get_hi(cx, hidden[1], size))
                hi = cell(input_i, hi)
                hn[0][:size] = hi[0]
                hn[1][:size] = hi[1]
                output.append(hi[0])
            else:
                hi = get_hi(hi, hidden, size) * mask_hi
                hi = cell(input_i, hi)
                hn[:size] = hi
                output.append(hi)

        if is_reversed:
            output = list(reversed(output))
        output = torch.cat(output, dim=0)
        return PackedSequence(output, batch_sizes), hn


class VarRNNBase(nn.Module):
    """Variational Dropout RNN 实现.
    论文参考: `A Theoretically Grounded Application of Dropout in Recurrent Neural Networks (Yarin Gal and Zoubin Ghahramani, 2016)
    https://arxiv.org/abs/1512.05287`.

    :param mode: rnn 模式, (lstm or not)
    :param Cell: rnn cell 类型, (lstm, gru, etc)
    :param input_size:  输入 `x` 的特征维度
    :param hidden_size: 隐状态 `h` 的特征维度
    :param num_layers: rnn的层数. Default: 1
    :param bias: 如果为 ``False``, 模型将不会使用bias. Default: ``True``
    :param batch_first: 若为 ``True``, 输入和输出 ``Tensor`` 形状为
        (batch, seq, feature). Default: ``False``
    :param input_dropout: 对输入的dropout概率. Default: 0
    :param hidden_dropout: 对每个隐状态的dropout概率. Default: 0
    :param bidirectional: 若为 ``True``, 使用双向的RNN. Default: ``False``
    """

    def __init__(self, mode, Cell, input_size, hidden_size, num_layers=1,
                 bias=True, batch_first=False,
                 input_dropout=0, hidden_dropout=0, bidirectional=False):
        super(VarRNNBase, self).__init__()
        self.mode = mode
        self.input_size = input_size
        self.hidden_size = hidden_size
        self.num_layers = num_layers
        self.bias = bias
        self.batch_first = batch_first
        self.input_dropout = input_dropout
        self.hidden_dropout = hidden_dropout
        self.bidirectional = bidirectional
        self.num_directions = 2 if bidirectional else 1
        self._all_cells = nn.ModuleList()
        for layer in range(self.num_layers):
            for direction in range(self.num_directions):
                input_size = self.input_size if layer == 0 else self.hidden_size * self.num_directions
                cell = Cell(input_size, self.hidden_size, bias)
                self._all_cells.append(VarRnnCellWrapper(cell, self.hidden_size, input_dropout, hidden_dropout))
        initial_parameter(self)
        self.is_lstm = (self.mode == "LSTM")

    def _forward_one(self, n_layer, n_direction, input, hx, mask_x, mask_h):
        is_lstm = self.is_lstm
        idx = self.num_directions * n_layer + n_direction
        cell = self._all_cells[idx]
        hi = (hx[0][idx], hx[1][idx]) if is_lstm else hx[idx]
        output_x, hidden_x = cell(input, hi, mask_x, mask_h, is_reversed=(n_direction == 1))
        return output_x, hidden_x

    def forward(self, x, hx=None):
        """

        :param x: [batch, seq_len, input_size] 输入序列
        :param hx: [batch, hidden_size] 初始隐状态, 若为 ``None`` , 设为全1向量. Default: ``None``
        :return (output, ht): [batch, seq_len, hidden_size*num_direction] 输出序列
            和 [batch, hidden_size*num_direction] 最后时刻隐状态
        """
        is_lstm = self.is_lstm
        is_packed = isinstance(x, PackedSequence)
        if not is_packed:
            seq_len = x.size(1) if self.batch_first else x.size(0)
            max_batch_size = x.size(0) if self.batch_first else x.size(1)
            seq_lens = torch.LongTensor([seq_len for _ in range(max_batch_size)])
<<<<<<< HEAD
            _tmp = pack_padded_sequence(x, seq_lens, batch_first=self.batch_first)
            x, batch_sizes = _tmp.data, _tmp.batch_sizes
        else:
            max_batch_size = int(x.batch_sizes[0])
            x, batch_sizes = x.data, x.batch_sizes
=======
            input = pack_padded_sequence(input, seq_lens, batch_first=self.batch_first)
        else:
            max_batch_size = int(input.batch_sizes[0])
        input, batch_sizes = input.data, input.batch_sizes
>>>>>>> 1d60084b

        if hx is None:
            hx = x.new_zeros(self.num_layers * self.num_directions,
                             max_batch_size, self.hidden_size, requires_grad=True)
            if is_lstm:
                hx = (hx, hx.new_zeros(hx.size(), requires_grad=True))

        mask_x = x.new_ones((max_batch_size, self.input_size))
        mask_out = x.new_ones((max_batch_size, self.hidden_size * self.num_directions))
        mask_h_ones = x.new_ones((max_batch_size, self.hidden_size))
        nn.functional.dropout(mask_x, p=self.input_dropout, training=self.training, inplace=True)
        nn.functional.dropout(mask_out, p=self.hidden_dropout, training=self.training, inplace=True)

        hidden = x.new_zeros((self.num_layers * self.num_directions, max_batch_size, self.hidden_size))
        if is_lstm:
            cellstate = x.new_zeros((self.num_layers * self.num_directions, max_batch_size, self.hidden_size))
        for layer in range(self.num_layers):
            output_list = []
            input_seq = PackedSequence(x, batch_sizes)
            mask_h = nn.functional.dropout(mask_h_ones, p=self.hidden_dropout, training=self.training, inplace=False)
            for direction in range(self.num_directions):
                output_x, hidden_x = self._forward_one(layer, direction, input_seq, hx,
                                                       mask_x if layer == 0 else mask_out, mask_h)
                output_list.append(output_x.data)
                idx = self.num_directions * layer + direction
                if is_lstm:
                    hidden[idx] = hidden_x[0]
                    cellstate[idx] = hidden_x[1]
                else:
                    hidden[idx] = hidden_x
            x = torch.cat(output_list, dim=-1)

        if is_lstm:
            hidden = (hidden, cellstate)

        if is_packed:
            output = PackedSequence(x, batch_sizes)
        else:
            x = PackedSequence(x, batch_sizes)
            output, _ = pad_packed_sequence(x, batch_first=self.batch_first)

        return output, hidden

class VarLSTM(VarRNNBase):
    """Variational Dropout LSTM.

    :param input_size:  输入 `x` 的特征维度
    :param hidden_size: 隐状态  `h`  的特征维度
    :param num_layers: rnn的层数. Default: 1
    :param bias: 如果为 ``False``, 模型将不会使用bias. Default: ``True``
    :param batch_first: 若为 ``True``, 输入和输出 ``Tensor`` 形状为
        (batch, seq, feature). Default: ``False``
    :param input_dropout: 对输入的dropout概率. Default: 0
    :param hidden_dropout: 对每个隐状态的dropout概率. Default: 0
    :param bidirectional: 若为 ``True``, 使用双向的LSTM. Default: ``False``
    """

    def __init__(self, *args, **kwargs):
        super(VarLSTM, self).__init__(mode="LSTM", Cell=nn.LSTMCell, *args, **kwargs)

    def forward(self, x, hx=None):
        return super(VarLSTM, self).forward(x, hx)


class VarRNN(VarRNNBase):
    """Variational Dropout RNN.

    :param input_size:  输入 `x` 的特征维度
    :param hidden_size: 隐状态 `h` 的特征维度
    :param num_layers: rnn的层数. Default: 1
    :param bias: 如果为 ``False``, 模型将不会使用bias. Default: ``True``
    :param batch_first: 若为 ``True``, 输入和输出 ``Tensor`` 形状为
        (batch, seq, feature). Default: ``False``
    :param input_dropout: 对输入的dropout概率. Default: 0
    :param hidden_dropout: 对每个隐状态的dropout概率. Default: 0
    :param bidirectional: 若为 ``True``, 使用双向的RNN. Default: ``False``
    """

    def __init__(self, *args, **kwargs):
        super(VarRNN, self).__init__(mode="RNN", Cell=nn.RNNCell, *args, **kwargs)

    def forward(self, x, hx=None):
        return super(VarRNN, self).forward(x, hx)

class VarGRU(VarRNNBase):
    """Variational Dropout GRU.

    :param input_size:  输入 `x` 的特征维度
    :param hidden_size: 隐状态 `h` 的特征维度
    :param num_layers: rnn的层数. Default: 1
    :param bias: 如果为 ``False``, 模型将不会使用bias. Default: ``True``
    :param batch_first: 若为 ``True``, 输入和输出 ``Tensor`` 形状为
        (batch, seq, feature). Default: ``False``
    :param input_dropout: 对输入的dropout概率. Default: 0
    :param hidden_dropout: 对每个隐状态的dropout概率. Default: 0
    :param bidirectional: 若为 ``True``, 使用双向的GRU. Default: ``False``
    """

    def __init__(self, *args, **kwargs):
        super(VarGRU, self).__init__(mode="GRU", Cell=nn.GRUCell, *args, **kwargs)

    def forward(self, x, hx=None):
        return super(VarGRU, self).forward(x, hx)

# if __name__ == '__main__':
#     x = torch.Tensor([[1,2,3], [4,5,0], [6,0,0]])[:,:,None] * 0.1
#     mask = (x != 0).float().view(3, -1)
#     seq_lens = torch.LongTensor([3,2,1])
#     y = torch.Tensor([[0,1,1], [1,1,0], [0,0,0]])
#     # rev = _reverse_packed_sequence(pack)
#     # # print(rev)
#     lstm = VarLSTM(input_size=1, num_layers=2, hidden_size=2,
#                    batch_first=True, bidirectional=True,
#                    input_dropout=0.0, hidden_dropout=0.0,)
#     # lstm = nn.LSTM(input_size=1, num_layers=2, hidden_size=2,
#     #                batch_first=True, bidirectional=True,)
#     loss = nn.BCELoss()
#     m = nn.Sigmoid()
#     optim = torch.optim.SGD(lstm.parameters(), lr=1e-3)
#     for i in range(2000):
#         optim.zero_grad()
#         pack = pack_padded_sequence(x, seq_lens, batch_first=True)
#         out, hidden = lstm(pack)
#         out, lens = pad_packed_sequence(out, batch_first=True)
#         # print(lens)
#         # print(out)
#         # print(hidden[0])
#         # print(hidden[0].size())
#         # print(hidden[1])
#         out = out.sum(-1)
#         out = m(out) * mask
#         l = loss(out, y)
#         l.backward()
#         optim.step()
#         if i % 50 == 0:
#             print(out)<|MERGE_RESOLUTION|>--- conflicted
+++ resolved
@@ -148,18 +148,10 @@
             seq_len = x.size(1) if self.batch_first else x.size(0)
             max_batch_size = x.size(0) if self.batch_first else x.size(1)
             seq_lens = torch.LongTensor([seq_len for _ in range(max_batch_size)])
-<<<<<<< HEAD
-            _tmp = pack_padded_sequence(x, seq_lens, batch_first=self.batch_first)
-            x, batch_sizes = _tmp.data, _tmp.batch_sizes
-        else:
-            max_batch_size = int(x.batch_sizes[0])
-            x, batch_sizes = x.data, x.batch_sizes
-=======
             input = pack_padded_sequence(input, seq_lens, batch_first=self.batch_first)
         else:
             max_batch_size = int(input.batch_sizes[0])
         input, batch_sizes = input.data, input.batch_sizes
->>>>>>> 1d60084b
 
         if hx is None:
             hx = x.new_zeros(self.num_layers * self.num_directions,
