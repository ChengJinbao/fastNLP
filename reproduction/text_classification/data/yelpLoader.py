--- conflicted
+++ resolved
@@ -1,82 +1,3 @@
-<<<<<<< HEAD
-from fastNLP.io.embed_loader import EmbeddingOption, EmbedLoader
-from fastNLP.core.vocabulary import VocabularyOption
-from fastNLP.io.base_loader import DataSetLoader, DataInfo
-from typing import Union, Dict, List, Iterator
-from fastNLP import DataSet
-from fastNLP import Instance
-from fastNLP import Vocabulary
-from fastNLP import Const
-# from reproduction.utils import check_dataloader_paths
-from functools import partial
-import pandas as pd
-
-class yelpLoader(DataSetLoader):
-    """
-    读取IMDB数据集，DataSet包含以下fields:
-
-        words: list(str), 需要分类的文本
-        target: str, 文本的标签
-
-
-    """
-
-    def __init__(self):
-        super(yelpLoader, self).__init__()
-
-    def _load(self, path):
-        dataset = DataSet()
-        data = pd.read_csv(path, header=None, sep=",").values
-        for line in data:
-            target = str(line[0])
-            words = str(line[1]).lower().split()
-            dataset.append(Instance(words=words, target=target))
-        if len(dataset)==0:
-            raise RuntimeError(f"{path} has no valid data.")
-
-        return dataset
-    
-    def process(self,
-                paths: Union[str, Dict[str, str]],
-                src_vocab_opt: VocabularyOption = None,
-                tgt_vocab_opt: VocabularyOption = None,
-                src_embed_opt: EmbeddingOption = None):
-        
-        # paths = check_dataloader_paths(paths)
-        datasets = {}
-        info = DataInfo()
-        for name, path in paths.items():
-            dataset = self.load(path)
-            datasets[name] = dataset
-
-        datasets["train"], datasets["dev"] = datasets["train"].split(0.1, shuffle=False)
-
-        src_vocab = Vocabulary() if src_vocab_opt is None else Vocabulary(**src_vocab_opt)
-        src_vocab.from_dataset(datasets['train'], field_name='words')
-        src_vocab.index_dataset(*datasets.values(), field_name='words')
-
-        tgt_vocab = Vocabulary(unknown=None, padding=None) \
-            if tgt_vocab_opt is None else Vocabulary(**tgt_vocab_opt)
-        tgt_vocab.from_dataset(datasets['train'], field_name='target')
-        tgt_vocab.index_dataset(*datasets.values(), field_name='target')
-
-        info.vocabs = {
-            "words": src_vocab,
-            "target": tgt_vocab
-        }
-
-        info.datasets = datasets
-
-        if src_embed_opt is not None:
-            embed = EmbedLoader.load_with_vocab(**src_embed_opt, vocab=src_vocab)
-            info.embeddings['words'] = embed
-
-        for name, dataset in info.datasets.items():
-            dataset.set_input("words")
-            dataset.set_target("target")
-
-        return info
-=======
 import ast
 import csv
 from typing import Iterable
@@ -279,5 +200,4 @@
         len_count+=len(instance["chars"])
 
     ave_len=len_count/len(datainfo.datasets["train"])
-    print(ave_len)
->>>>>>> f7fc141c
+    print(ave_len)