# 首先需要加入以下的路径到环境变量，因为当前只对内部测试开放，所以需要手动申明一下路径

<<<<<<< HEAD
import torch.cuda
from fastNLP.core.utils import cache_results
from torch.optim import SGD
from torch.optim.lr_scheduler import CosineAnnealingLR, LambdaLR
from fastNLP.core.trainer import Trainer
from fastNLP import CrossEntropyLoss, AccuracyMetric
from fastNLP.modules.encoder.embedding import StaticEmbedding, CNNCharEmbedding, StackEmbedding
from reproduction.text_classification.model.dpcnn import DPCNN
from data.yelpLoader import yelpLoader
import torch.nn as nn
from fastNLP.core import LRScheduler
from fastNLP.core.const import Const as C
from fastNLP.core.vocabulary import VocabularyOption
from utils.util_init import set_rng_seeds
=======
>>>>>>> 19baf33e
import os
os.environ['FASTNLP_BASE_URL'] = 'http://10.141.222.118:8888/file/download/'
os.environ['FASTNLP_CACHE_DIR'] = '/remote-home/hyan01/fastnlp_caches'
os.environ["CUDA_DEVICE_ORDER"] = "PCI_BUS_ID"

<<<<<<< HEAD

# hyper

class Config():
    seed = 12345
    model_dir_or_name = "dpcnn-yelp-p"
    embedding_grad = True
    train_epoch = 30
    batch_size = 100
    num_classes = 2
    task = "yelp_p"
    #datadir = '/remote-home/yfshao/workdir/datasets/SST'
    datadir = '/remote-home/yfshao/workdir/datasets/yelp_polarity'
    #datafile = {"train": "train.txt", "dev": "dev.txt", "test": "test.txt"}
    datafile = {"train": "train.csv",  "test": "test.csv"}
    lr = 1e-3
    src_vocab_op = VocabularyOption()
    embed_dropout = 0.3
    cls_dropout = 0.1
    weight_decay = 1e-4

    def __init__(self):
        self.datapath = {k: os.path.join(self.datadir, v)
                         for k, v in self.datafile.items()}


ops = Config()

set_rng_seeds(ops.seed)
print('RNG SEED: {}'.format(ops.seed))

# 1.task相关信息：利用dataloader载入dataInfo

#datainfo=SSTLoader(fine_grained=True).process(paths=ops.datapath, train_ds=['train'])
@cache_results(ops.model_dir_or_name+'-data-cache')
def load_data():
    datainfo = yelpLoader(fine_grained=True, lower=True).process(
        paths=ops.datapath, train_ds=['train'], src_vocab_op=ops.src_vocab_op)
    for ds in datainfo.datasets.values():
        ds.apply_field(len, C.INPUT, C.INPUT_LEN)
        ds.set_input(C.INPUT, C.INPUT_LEN)
        ds.set_target(C.TARGET)
    return datainfo

datainfo = load_data()

# 2.或直接复用fastNLP的模型
=======
import sys
sys.path.append('../..')
from fastNLP.core.const import Const as C
from fastNLP.core import LRScheduler
import torch.nn as nn
from fastNLP.io.dataset_loader import SSTLoader
from data.yelpLoader import yelpLoader
from reproduction.text_classification.model.dpcnn import DPCNN
from fastNLP.modules.encoder.embedding import StaticEmbedding, CNNCharEmbedding, StackEmbedding
from fastNLP import CrossEntropyLoss, AccuracyMetric
from fastNLP.core.trainer import Trainer
from torch.optim import SGD
import torch.cuda
from torch.optim.lr_scheduler import CosineAnnealingLR


##hyper

class Config():
    model_dir_or_name="en-base-uncased"
    embedding_grad= False,
    train_epoch= 30
    batch_size = 100
    num_classes=2
    task= "yelp_p"
    #datadir = '/remote-home/yfshao/workdir/datasets/SST'
    datadir = '/remote-home/ygwang/yelp_polarity'
    #datafile = {"train": "train.txt", "dev": "dev.txt", "test": "test.txt"}
    datafile = {"train": "train.csv",  "test": "test.csv"}
    lr=1e-3

    def __init__(self):
        self.datapath = {k:os.path.join(self.datadir, v)
                         for k, v in self.datafile.items()}

ops=Config()



##1.task相关信息：利用dataloader载入dataInfo

#datainfo=SSTLoader(fine_grained=True).process(paths=ops.datapath, train_ds=['train'])
datainfo=yelpLoader(fine_grained=True,lower=True).process(paths=ops.datapath, train_ds=['train'])
print(len(datainfo.datasets['train']))
print(len(datainfo.datasets['test']))


## 2.或直接复用fastNLP的模型
>>>>>>> 19baf33e

vocab = datainfo.vocabs['words']
# embedding = StackEmbedding([StaticEmbedding(vocab), CNNCharEmbedding(vocab, 100)])
#embedding = StaticEmbedding(vocab)
<<<<<<< HEAD
embedding = StaticEmbedding(
    vocab, model_dir_or_name='en-word2vec-300', requires_grad=ops.embedding_grad,
    normalize=False
)

print(len(datainfo.datasets['train']))
print(len(datainfo.datasets['test']))
print(datainfo.datasets['train'][0])
=======
embedding = StaticEmbedding(vocab, model_dir_or_name='en-word2vec-300', requires_grad=True)
>>>>>>> 19baf33e

print(len(vocab))
print(len(datainfo.vocabs['target']))

<<<<<<< HEAD
model = DPCNN(init_embed=embedding, num_cls=ops.num_classes,
              embed_dropout=ops.embed_dropout, cls_dropout=ops.cls_dropout)
print(model)

# 3. 声明loss,metric,optimizer
loss = CrossEntropyLoss(pred=C.OUTPUT, target=C.TARGET)
metric = AccuracyMetric(pred=C.OUTPUT, target=C.TARGET)
optimizer = SGD([param for param in model.parameters() if param.requires_grad == True],
                lr=ops.lr, momentum=0.9, weight_decay=ops.weight_decay)

callbacks = []
callbacks.append(LRScheduler(CosineAnnealingLR(optimizer, 5)))
# callbacks.append
#     LRScheduler(LambdaLR(optimizer, lambda epoch: ops.lr if epoch <
#                          ops.train_epoch * 0.8 else ops.lr * 0.1))
# )

# callbacks.append(
#     FitlogCallback(data=datainfo.datasets, verbose=1)
# )

device = 'cuda:0' if torch.cuda.is_available() else 'cpu'

print(device)

# 4.定义train方法
trainer = Trainer(datainfo.datasets['train'], model, optimizer=optimizer, loss=loss,
                  metrics=[metric],
                  dev_data=datainfo.datasets['test'], device=device,
                  check_code_level=-1, batch_size=ops.batch_size, callbacks=callbacks,
                  n_epochs=ops.train_epoch, num_workers=4)



if __name__ == "__main__":
    print(trainer.train())
=======
model = DPCNN(init_embed=embedding, num_cls=ops.num_classes)



## 3. 声明loss,metric,optimizer
loss=CrossEntropyLoss(pred=C.OUTPUT, target=C.TARGET)
metric=AccuracyMetric(pred=C.OUTPUT, target=C.TARGET)
optimizer= SGD([param for param in model.parameters() if param.requires_grad==True],
               lr=ops.lr, momentum=0.9, weight_decay=0)

callbacks = []
callbacks.append(LRScheduler(CosineAnnealingLR(optimizer, 5)))


device = 'cuda:3' if torch.cuda.is_available() else 'cpu'

print(device)

for ds in datainfo.datasets.values():
    ds.apply_field(len, C.INPUT, C.INPUT_LEN)
    ds.set_input(C.INPUT, C.INPUT_LEN)
    ds.set_target(C.TARGET)


## 4.定义train方法
def train(model,datainfo,loss,metrics,optimizer,num_epochs=ops.train_epoch):
    trainer = Trainer(datainfo.datasets['train'], model, optimizer=optimizer, loss=loss,
                      metrics=[metrics], dev_data=datainfo.datasets['test'], device=3,
                      check_code_level=-1, batch_size=ops.batch_size, callbacks=callbacks,
                      n_epochs=num_epochs)

    print(trainer.train())



if __name__=="__main__":
    train(model,datainfo,loss,metric,optimizer)
>>>>>>> 19baf33e
<|MERGE_RESOLUTION|>--- conflicted
+++ resolved
@@ -1,6 +1,5 @@
 # 首先需要加入以下的路径到环境变量，因为当前只对内部测试开放，所以需要手动申明一下路径
 
-<<<<<<< HEAD
 import torch.cuda
 from fastNLP.core.utils import cache_results
 from torch.optim import SGD
@@ -15,14 +14,12 @@
 from fastNLP.core.const import Const as C
 from fastNLP.core.vocabulary import VocabularyOption
 from utils.util_init import set_rng_seeds
-=======
->>>>>>> 19baf33e
 import os
 os.environ['FASTNLP_BASE_URL'] = 'http://10.141.222.118:8888/file/download/'
 os.environ['FASTNLP_CACHE_DIR'] = '/remote-home/hyan01/fastnlp_caches'
 os.environ["CUDA_DEVICE_ORDER"] = "PCI_BUS_ID"
 
-<<<<<<< HEAD
+
 
 # hyper
 
@@ -70,61 +67,11 @@
 datainfo = load_data()
 
 # 2.或直接复用fastNLP的模型
-=======
-import sys
-sys.path.append('../..')
-from fastNLP.core.const import Const as C
-from fastNLP.core import LRScheduler
-import torch.nn as nn
-from fastNLP.io.dataset_loader import SSTLoader
-from data.yelpLoader import yelpLoader
-from reproduction.text_classification.model.dpcnn import DPCNN
-from fastNLP.modules.encoder.embedding import StaticEmbedding, CNNCharEmbedding, StackEmbedding
-from fastNLP import CrossEntropyLoss, AccuracyMetric
-from fastNLP.core.trainer import Trainer
-from torch.optim import SGD
-import torch.cuda
-from torch.optim.lr_scheduler import CosineAnnealingLR
-
-
-##hyper
-
-class Config():
-    model_dir_or_name="en-base-uncased"
-    embedding_grad= False,
-    train_epoch= 30
-    batch_size = 100
-    num_classes=2
-    task= "yelp_p"
-    #datadir = '/remote-home/yfshao/workdir/datasets/SST'
-    datadir = '/remote-home/ygwang/yelp_polarity'
-    #datafile = {"train": "train.txt", "dev": "dev.txt", "test": "test.txt"}
-    datafile = {"train": "train.csv",  "test": "test.csv"}
-    lr=1e-3
-
-    def __init__(self):
-        self.datapath = {k:os.path.join(self.datadir, v)
-                         for k, v in self.datafile.items()}
-
-ops=Config()
-
-
-
-##1.task相关信息：利用dataloader载入dataInfo
-
-#datainfo=SSTLoader(fine_grained=True).process(paths=ops.datapath, train_ds=['train'])
-datainfo=yelpLoader(fine_grained=True,lower=True).process(paths=ops.datapath, train_ds=['train'])
-print(len(datainfo.datasets['train']))
-print(len(datainfo.datasets['test']))
-
-
-## 2.或直接复用fastNLP的模型
->>>>>>> 19baf33e
 
 vocab = datainfo.vocabs['words']
 # embedding = StackEmbedding([StaticEmbedding(vocab), CNNCharEmbedding(vocab, 100)])
 #embedding = StaticEmbedding(vocab)
-<<<<<<< HEAD
+
 embedding = StaticEmbedding(
     vocab, model_dir_or_name='en-word2vec-300', requires_grad=ops.embedding_grad,
     normalize=False
@@ -133,14 +80,12 @@
 print(len(datainfo.datasets['train']))
 print(len(datainfo.datasets['test']))
 print(datainfo.datasets['train'][0])
-=======
-embedding = StaticEmbedding(vocab, model_dir_or_name='en-word2vec-300', requires_grad=True)
->>>>>>> 19baf33e
+
 
 print(len(vocab))
 print(len(datainfo.vocabs['target']))
 
-<<<<<<< HEAD
+
 model = DPCNN(init_embed=embedding, num_cls=ops.num_classes,
               embed_dropout=ops.embed_dropout, cls_dropout=ops.cls_dropout)
 print(model)
@@ -177,42 +122,3 @@
 
 if __name__ == "__main__":
     print(trainer.train())
-=======
-model = DPCNN(init_embed=embedding, num_cls=ops.num_classes)
-
-
-
-## 3. 声明loss,metric,optimizer
-loss=CrossEntropyLoss(pred=C.OUTPUT, target=C.TARGET)
-metric=AccuracyMetric(pred=C.OUTPUT, target=C.TARGET)
-optimizer= SGD([param for param in model.parameters() if param.requires_grad==True],
-               lr=ops.lr, momentum=0.9, weight_decay=0)
-
-callbacks = []
-callbacks.append(LRScheduler(CosineAnnealingLR(optimizer, 5)))
-
-
-device = 'cuda:3' if torch.cuda.is_available() else 'cpu'
-
-print(device)
-
-for ds in datainfo.datasets.values():
-    ds.apply_field(len, C.INPUT, C.INPUT_LEN)
-    ds.set_input(C.INPUT, C.INPUT_LEN)
-    ds.set_target(C.TARGET)
-
-
-## 4.定义train方法
-def train(model,datainfo,loss,metrics,optimizer,num_epochs=ops.train_epoch):
-    trainer = Trainer(datainfo.datasets['train'], model, optimizer=optimizer, loss=loss,
-                      metrics=[metrics], dev_data=datainfo.datasets['test'], device=3,
-                      check_code_level=-1, batch_size=ops.batch_size, callbacks=callbacks,
-                      n_epochs=num_epochs)
-
-    print(trainer.train())
-
-
-
-if __name__=="__main__":
-    train(model,datainfo,loss,metric,optimizer)
->>>>>>> 19baf33e
