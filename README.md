--- conflicted
+++ resolved
@@ -22,94 +22,6 @@
 
 - [Documentation](https://fastnlp.readthedocs.io/en/latest/)
 - [Source Code](https://github.com/fastnlp/fastNLP)
-
-
-<<<<<<< HEAD
-## Example
-
-### Basic Usage
-
-A typical fastNLP routine is composed of four phases: loading dataset, pre-processing data, constructing model and training model.
-```python
-from fastNLP.core.preprocess import ClassPreprocess
-from fastNLP.core.predictor import ClassificationInfer
-from fastNLP.core.trainer import ClassificationTrainer
-from fastNLP.loader.dataset_loader import ClassDatasetLoader
-from fastNLP.models.base_model import BaseModel
-from fastNLP.modules import aggregation
-from fastNLP.modules import encoder
-from fastNLP.modules import decoder
-from fastNLP.core.loss import Loss
-from fastNLP.core.optimizer import Optimizer
-
-
-class ClassificationModel(BaseModel):
-    """
-    Simple text classification model based on CNN.
-    """
-
-    def __init__(self, num_classes, vocab_size):
-        super(ClassificationModel, self).__init__()
-
-        self.emb = encoder.Embedding(nums=vocab_size, dims=300)
-        self.enc = encoder.Conv(
-            in_channels=300, out_channels=100, kernel_size=3)
-        self.agg = aggregation.MaxPool()
-        self.dec = decoder.MLP(size_layer=[100, num_classes])
-
-    def forward(self, x):
-        x = self.emb(x)  # [N,L] -> [N,L,C]
-        x = self.enc(x)  # [N,L,C_in] -> [N,L,C_out]
-        x = self.agg(x)  # [N,L,C] -> [N,C]
-        x = self.dec(x)  # [N,C] -> [N, N_class]
-        return x
-
-
-data_dir = 'save/'  # directory to save data and model
-train_path = './data_for_tests/text_classify.txt'  # training set file
-
-# load dataset
-ds_loader = ClassDatasetLoader(train_path)
-data = ds_loader.load()
-
-# pre-process dataset
-pre = ClassPreprocess()
-train_set, dev_set = pre.run(data, train_dev_split=0.3, pickle_path=data_dir)
-n_classes, vocab_size = pre.num_classes, pre.vocab_size
-
-# construct model
-model_args = {
-    'num_classes': n_classes,
-    'vocab_size': vocab_size
-}
-model = ClassificationModel(num_classes=n_classes, vocab_size=vocab_size)
-
-# construct trainer
-train_args = {
-    "epochs": 3,
-    "batch_size": 16,
-    "pickle_path": data_dir,
-    "validate": False,
-    "save_best_dev": False,
-    "model_saved_path": None,
-    "use_cuda": True,
-    "loss": Loss("cross_entropy"),
-    "optimizer": Optimizer("Adam", lr=0.001)
-}
-trainer = ClassificationTrainer(**train_args)
-
-# start training
-trainer.train(model, train_data=train_set, dev_data=dev_set)
-
-# predict using model
-data_infer = [x[0] for x in data]
-infer = ClassificationInfer(data_dir)
-labels_pred = infer.predict(model.cpu(), data_infer)
-print(labels_pred)
-```
-
-=======
->>>>>>> efffc7c7
 
 ## Installation
 Run the following commands to install fastNLP package.
